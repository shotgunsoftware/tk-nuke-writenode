--- conflicted
+++ resolved
@@ -921,32 +921,12 @@
         # was farm setups for a few clients. It's best if we just leave this
         # alone from now on, unless we someday have a better understanding of
         # what's going on and the consequences of changing the on_node_created
-<<<<<<< HEAD
-        # behavior.        
-        current_node = nuke.thisNode()
-
-        # We're doing something different here. We have a situation where the
-        # logic in __setup_new_node might trigger an exception being raised in
-        # Nuke's framebuffer subprocess, which makes its way to the console. It
-        # doesn't break anything, but it's impossible to snuff it out since it
-        # is occurring in a different process from us here. What this is doing
-        # is staging the node created callback such that it's called slowly
-        # over a period of a couple hundred milliseconds, while giving Nuke's
-        # event loop the opportunity to iterate a couple times between phases
-        # execution. A side effect of this is that the render paths are sometimes
-        # not properly reset, most notably during some Snapshot restores. As
-        # a result, we also call the reset_render_path method to ensure everything
-        # is good there.
-        calling_function = yield
-        QtCore.QTimer.singleShot(100, calling_function.next)
-        yield
-        self.__setup_new_node(current_node)
-        self.reset_render_path(current_node)
-        yield
-=======
         # behavior.
+
+        # self.__setup_new_node(current_node)
+        # self.reset_render_path(current_node)
+        
         self.setup_new_node(nuke.thisNode())
->>>>>>> b28ab4d1
 
     def on_compute_path_gizmo_callback(self):
         """
@@ -1788,7 +1768,7 @@
                     format_crop['box'].setValue(crop_box_value)
                     delivery_reformat['disable'].setValue(False)  
                     format_crop['disable'].setValue(False)  
-            
+                color_space = None      
                 # Set colorspace based of SG values
                 if (self.ctx_info.step['name'] != "Roto" and
                 write_type == "Version"):                  
@@ -2122,14 +2102,8 @@
                 else:
                     # compute the render path
                     render_path = self.__compute_render_path_from(node, render_template, width, height, output_name)
-<<<<<<< HEAD
-
-
-            except TkComputePathError, e:
-=======
                     
             except TkComputePathError as e:
->>>>>>> b28ab4d1
                 # update cache:
                 self.__node_computed_path_settings_cache[(node, is_proxy)] = (cache_entry, str(e), "")
                 
