# Copyright (c) 2013 Shotgun Software Inc.
# 
# CONFIDENTIAL AND PROPRIETARY
# 
# This work is provided "AS IS" and subject to the Shotgun Pipeline Toolkit 
# Source Code License included in this distribution package. See LICENSE.
# By accessing, using, copying or modifying this work you indicate your 
# agreement to the Shotgun Pipeline Toolkit Source Code License. All rights 
# not expressly granted therein are reserved by Shotgun Software Inc.

import os
import sys
import tempfile
import pickle
import datetime
import base64
import re
import subprocess
import traceback
import webbrowser

import nuke
import nukescripts

import tank
from tank import TankError
from tank.platform import constants
from tank.platform.qt import QtCore
from tank_vendor import shotgun_api3 as sgapi

# Special exception raised when the work file cannot be resolved.
class TkComputePathError(TankError):
    pass

class TankWriteNodeHandler(object):
    """
    Handles requests and processing from a tank write node.
    """
    # Version up branch
    SG_WRITE_NODE_CLASS = "WriteTank"
    SG_WRITE_DEFAULT_NAME = "SGWrite"
    WRITE_NODE_NAME = "Write1"
    EMBED_TIME_CODE = "project_tc"
    EMBED_META_DATA = "content_meta_data"    
    EMBED_SHOT_OCIO = "shot_ocio"
    EMBED_PROJECT_REFORMAT = "project_reformat"
    EMBED_DELIVERY_REFORMAT = "delivery_reformat"
    EMBED_MATTE_CLAMP = "matte_clamp"    
    OUTPUT_KNOB_NAME = "tank_channel"
    USE_NAME_AS_OUTPUT_KNOB_NAME = "tk_use_name_as_channel"

    ################################################################################################
    # Construction

    def __init__(self, app):
        """
        Construction
        """
        self._app = app
        self._script_template = self._app.get_template("template_script_work")
        # Context info
        self._curr_entity_type = self._app.context.entity['type']        
        self._project = self._app.context.project
        self._entity = self._app.context.entity

        # cache the profiles:
        self._promoted_knobs = {}
        self._profile_names = []
        self._project_setting_groups = []
        self._profiles = {}
        
        self.__currently_rendering_nodes = set()
        self.__node_computed_path_settings_cache = {}
        self.__path_preview_cache = {}
        # flags to track when the render and proxy paths are being updated.
        self.__is_updating_render_path = False
        self.__is_updating_proxy_path = False

        self.populate_profiles_from_settings()

        self.sg = self._app.engine.shotgun
        self.proj_info = self.sg.find_one("Project", 
                                            [['id', 'is', self._project['id']]], 
                                            ['name',
                                            'sg_frame_rate', 
                                            'sg_data_type',
                                            'sg_format_width',
                                            'sg_format_height',
                                            'sg_delivery_format_width',
                                            'sg_delivery_format_height',
                                            'sg_delivery_reformat_filter',
                                            'sg_pixel_aspect_ratio',
                                            'sg_short_name',
                                            'sg_delivery_fileset',
                                            'sg_delivery_fileset_compression',
                                            'sg_color_space',
                                            'sg_project_color_management'])
        self.shot_info = self.sg.find_one("Shot", 
                                            [['id', 'is', self._entity['id']]],     
                                            ['name',
                                            'sg_main_plate',
                                            'sg_without_ocio']) 
        # self.software_info = self.sg.find_one("Software", 
        #                                     [['id', 'is_not', 0],
        #                                     ['code', 'is', 'RV']], 
        #                                     ['code',
        #                                     'windows_path',
        #                                     "version_names"
        #                                     ])         
                                          
        self.ctx_info = self._app.context                                               
        self.get_shot_frame_range()
   
    ################################################################################################
    # Properties
            
    @property
    def profile_names(self):
        """
        return the list of available profile names
        """
        return self._profile_names
            
    ################################################################################################
    # Public methods

    def populate_profiles_from_settings(self):
        """
        Sources profile definitions from the current app settings.
        """
        self._profiles = {}
        self._profile_names = []

        for profile in self._app.get_setting("write_nodes", []):
            name = profile["name"]
            if name in self._profiles:
                self._app.log_warning("Configuration contains multiple Write Node profiles called '%s'!  Only the "
                                      "first will be available" % name)                
                continue
            
            self._profile_names.append(name)
            self._profiles[name] = profile

    def populate_script_template(self):
        """
        Sources the current context's work file template from the parent app.
        """
        self._script_template = self._app.get_template("template_script_work")

    def get_shot_frame_range(self):

        if self._curr_entity_type  == "Shot":                                            
            self.frame_range_app = self._app.engine.apps["tk-multi-setframerange"]
            self.frame_range = self.frame_range_app.get_frame_range_from_shotgun()

    def get_nodes(self):
        """
        Returns a list of tank write nodes
        """
        if nuke.exists("root"):
            return nuke.allNodes(group=nuke.root(), 
                                 filter=TankWriteNodeHandler.SG_WRITE_NODE_CLASS, 
                                 recurseGroups = True)
        else:
            return []

    def get_nodes_by_class(self, class_name):
        """
        Returns a list of tank write nodes
        """
        if nuke.exists("root"):
            return nuke.allNodes(group=nuke.root(), 
                                 filter=class_name, 
                                 recurseGroups = True)
        else:
            return []            
    
    def get_node_name(self, node):
        """
        Return the name for the specified node
        """
        return node.name()

    def get_node_profile_name(self, node):
        """
        Return the name of the profile the specified node is using
        """
        return node.knob("profile_name").value()
    
    def get_node_tank_type(self, node):
        """
        Return the tank type for the specified node
        """
        settings = self.__get_node_profile_settings(node)
        if settings:
            return settings["tank_type"]
        
    def get_render_template(self, node, write_type):
        """
        helper function. Returns the associated render template obj for a node
        """
        return self.__get_render_template(node,write_type)

    def get_publish_template(self, node):
        """
        helper function. Returns the associated pub template obj for a node
        """
        return self.__get_publish_template(node)

    def get_proxy_render_template(self, node, write_type):
        """
        helper function. Returns the associated render proxy template obj for a node.
        If this hasn't been defined then it falls back to the regular render template.
        """
        return self.__get_render_template(node, write_type, is_proxy=True, fallback_to_render=True)

    def get_proxy_publish_template(self, node):
        """
        helper function. Returns the associated pub template obj for a node
        """
        return (self.__get_publish_template(node, True)
                or self.__get_publish_template(node, False))

    def compute_render_path(self, node):
        """
        Public method to compute and return the render path
        """
        return self.__compute_render_path(node, is_proxy=False)

    def compute_proxy_path(self, node):
        """
        Public method to compute and return the proxy render path
        """
        return self.__compute_render_path(node, is_proxy=True)

    def get_files_on_disk(self, node):
        """
        Called from render publisher & UI (via exists_on_disk)
        Returns the files on disk associated with this node
        """
        return self.__get_files_on_disk(node, False)

    def get_proxy_files_on_disk(self, node):
        """
        Called from render publisher & UI (via exists_on_disk)
        Returns the files on disk associated with this node
        """
        return self.__get_files_on_disk(node, True)

    def render_path_is_locked(self, node):
        """
        Return True if the render path is currently locked because something unexpected
        has changed.  When the render path is locked, the cached version will always be
        used until it has been reset by an intentional user change/edit.
        """
        # calculate the path:
        render_path = ""
        try:
            render_path = self.__compute_render_path(node)
        except:
            return True
        
        # get the cached path:
        cached_path = self.__get_render_path(node)
        
        return self.__is_render_path_locked(node, render_path, cached_path)

    def reset_render_path(self, node, increase_version=False):
        """
        Reset the render path of the specified node.  This
        will force the render path to be updated based on
        the current script path and configuraton
        """
        is_proxy = node.proxy()
        if not increase_version:
            self.__update_render_path(node, force_reset=True, is_proxy=is_proxy)     
            self.__update_render_path(node, force_reset=True, is_proxy=(not is_proxy))
        else:
            self.__update_render_path(node, force_reset=True, is_proxy=is_proxy, increase_version=True)

    def create_new_node(self, profile_name, write_type):
        """
        Creates a new write node

        :returns: a node object.
        """
        curr_filename = self.__get_current_script_path()
        if not curr_filename:
            nuke.message("Please save the file first!")
            return

        # make sure that the file is a proper tank work path
        if not self._script_template.validate(curr_filename):
            nuke.message("This file is not a Shotgun work file. Please use Shotgun Save-As in order "
                         "to save the file as a valid work file.")
            return

        # new node please!
        node = nuke.createNode(TankWriteNodeHandler.SG_WRITE_NODE_CLASS, inpanel = False)

        # rename to our new default name:
        existing_node_names = [n.name() for n in nuke.allNodes()]
        postfix = 1
        while True:
            new_name = "%s%d" % (TankWriteNodeHandler.SG_WRITE_DEFAULT_NAME, postfix)
            if new_name not in existing_node_names:
                node.knob("name").setValue(new_name)
                break
            else:
                postfix += 1

        self._app.log_debug("Created Shotgun Write Node %s" % node.name())

        # set the profile:
        self.__set_profile(node, profile_name, write_type, reset_all_settings=True)

        return node

    def process_placeholder_nodes(self):
        """
        Convert any placeholder nodes to TK Write Nodes
        """
        self._app.log_debug("Looking for placeholder nodes to process...")
        
        node_found = False
        for n in nuke.allNodes("ModifyMetaData"):
            if not n.name().startswith("ShotgunWriteNodePlaceholder"):
                continue

            self._app.log_debug("Found ShotgunWriteNodePlaceholder node: %s" % n)
            metadata = n.metadata()
            profile_name = metadata.get("name")
            output_name = metadata.get("output") or metadata.get("channel") # for backwards compatibility 

            # Make sure the profile is valid:
            if profile_name not in self._profiles:
                self._app.log_warning("Unknown write node profile in file, skipping: %s" % profile_name)
                continue

            # try and ensure we're connected to the tree after we delete the nodes
            if not node_found:
                node_found = True
                try:
                    n.dependencies()[0].setSelected(True)
                except:
                    pass
            # set the write type for creation of correct output
            write_type = self.get_node_write_type_name(node)

            # create the node:
            new_node = self.create_new_node(profile_name, write_type)

            # set the output:
            self.__set_output(new_node, output_name)
            
            # And remove the original metadata
            nuke.delete(n)

    def generate_thumbnail(self, node):
        """
        generates a thumbnail in a temp location and returns the path to it.
        It is the responsibility of the caller to delete this thumbnail afterwards.
        The thumbnail will be in png format.

        Returns None if no thumbnail could be generated
        """
        # get thumbnail node

        th_node = node.node("create_thumbnail")
        if th_node is None:
            # write gizmo that does not have the create thumbnail node
            return None
        th_node.knob("disable").setValue(False)
        
        png_path = tempfile.NamedTemporaryFile(suffix=".png", prefix="tanktmp", delete=False).name

        # set render output - make sure to use a path with slashes on all OSes
        th_node.knob("file").setValue(png_path.replace(os.path.sep, "/"))
        th_node.knob("proxy").setValue(png_path.replace(os.path.sep, "/"))

        # and finally render!
        try:
            # pick mid frame
            current_in = nuke.root()["first_frame"].value()
            current_out = nuke.root()["last_frame"].value()
            frame_to_render = (current_out - current_in) / 2 + current_in
            frame_to_render = int(frame_to_render)
            render_node_name = "%s.create_thumbnail" % node.name()
            # and do it - always render the first view we find.
            first_view = nuke.views()[0]
            nuke.execute(render_node_name, 
                         start=frame_to_render, 
                         end=frame_to_render, 
                         incr=1, 
                         views=[first_view])
        except Exception, e:
            self._app.log_warning("Thumbnail could not be generated: %s" % e)
            # remove the temp file
            try:
                os.remove(png_path)
            except:
                pass
            png_path = None
        finally:
            # reset paths
            th_node.knob("file").setValue("")
            th_node.knob("proxy").setValue("")
            th_node.knob("disable").setValue(True)

        return png_path

    def add_callbacks(self):
        """
        Add callbacks to watch for certain events:
        """
        # add callback to check for placeholder nodes
        nuke.addOnScriptLoad(self.process_placeholder_nodes, nodeClass="Root")

        # script save callback used to reset paths whenever
        # a script is saved as a new name
        nuke.addOnScriptSave(self.__on_script_save)
        
        # user create callback that gets executed whenever a Shotgun Write Node
        # is created by the user
        nuke.addOnUserCreate(self.__on_user_create, nodeClass=TankWriteNodeHandler.SG_WRITE_NODE_CLASS)

        # set up all existing nodes:
        for n in self.get_nodes():
            self.__setup_new_node(n)
        
    def remove_callbacks(self):
        """
        Removed previously added callbacks
        """
        nuke.removeOnScriptLoad(self.process_placeholder_nodes, nodeClass="Root")
        nuke.removeOnScriptSave(self.__on_script_save)
        nuke.removeOnUserCreate(self.__on_user_create, nodeClass=TankWriteNodeHandler.SG_WRITE_NODE_CLASS)
    
    def create_project_settings_group(self, node):

        # Get properties of selected node to use for new group
        nodePos = (node.xpos(), node.ypos())

        # Primary group setup 
        proj_group_nodes = []
        project_group = nuke.createNode("Group", inpanel = False)
        project_group_process = nuke.toNode(project_group['name'].value())
        project_group_process.begin()
        input_node = nuke.createNode("Input", inpanel = False)
        project_reformat = nuke.createNode("Reformat", inpanel = False)
        project_reformat['name'].setValue("project_reformat")
        delivery_reformat = nuke.createNode("Reformat", inpanel = False)
        delivery_reformat['name'].setValue("delivery_reformat")
        project_tc = nuke.createNode("AddTimeCode", inpanel = False)
        project_tc['name'].setValue("project_tc")
        content_metadata = nuke.createNode("ModifyMetaData", inpanel = False)       
        content_metadata['name'].setValue("content_meta_data")     
        shot_ocio = nuke.createNode("OCIOColorSpace", inpanel = False)       
        shot_ocio['name'].setValue("shot_ocio")
        matte_clamp = nuke.createNode("Clamp", inpanel = False)
        matte_clamp['name'].setValue("matte_clamp")
        # matte_clamp['disable'].setValue(True)
        output_node = nuke.createNode("Output", inpanel = False)        
        proj_group_nodes.append(project_reformat)
        proj_group_nodes.append(delivery_reformat)
        proj_group_nodes.append(project_tc)
        proj_group_nodes.append(content_metadata)        
        proj_group_nodes.append(shot_ocio)
        proj_group_nodes.append(matte_clamp)
        project_group_process.end()

        project_group.setXpos(nodePos[0])
        project_group.setYpos(nodePos[1] - 30)   
        project_group.setSelected(False)

        return project_group

    def convert_sg_to_nuke_write_nodes(self, selected_node=None):
        """
        Utility function to convert all Shotgun Write nodes to regular
        Nuke Write nodes.
        
        # Example use:
        import sgtk
        eng = sgtk.platform.current_engine()
        app = eng.apps["tk-nuke-writenode"]
        # Convert Shotgun write nodes to Nuke write nodes:
        app.convert_to_write_nodes()
        """
        # clear current selection:
        nukescripts.clear_selection_recursive()

        sg_write_nodes =[]
        # get write nodes:
        if not selected_node:
            nuke.tprint("Converting all SG write nodes to Nuke write nodes.")
            sg_write_nodes = self.get_nodes()
        else:
            nuke.tprint("Converting selected SG write nodes to Nuke write nodes.")            
            sg_write_nodes.append(selected_node)

        for sg_wn in sg_write_nodes:

            extra_node = None
            sg_wn.setSelected(True)
            node_pos = (sg_wn.xpos(), sg_wn.ypos())

            # create new regular Write node:
            with nuke.root():
                new_wn = nuke.createNode("Write", inpanel = False )

            if new_wn.input(0):
                parent_node = new_wn.input(0)
                extra_node = self.create_project_settings_group(sg_wn)   

                parent_node = None
                if sg_wn.input(0):
                    parent_node = sg_wn.input(0)
                extra_node.setInput(0, parent_node)
                new_wn.setInput(0, extra_node)       
                if not selected_node:            
                    self._project_setting_groups.append(extra_node)

            if not selected_node:            
                node_name = sg_wn.name()
            else:
                node_name = sg_wn.name()+"_converted"

            # Embed reformat
            extra_node.node('project_reformat')['disable'].setValue(sg_wn.node('project_reformat')['disable'].value())
            extra_node.node('project_reformat')['filter'].setValue(sg_wn.node('project_reformat')['filter'].value())
            extra_node.node('project_reformat')['format'].setValue(sg_wn.node('project_reformat')['format'].value())
            extra_node.node('project_reformat')['pbb'].setValue(sg_wn.node('project_reformat')['pbb'].value())
            extra_node.node('project_reformat')['black_outside'].setValue(sg_wn.node('project_reformat')['black_outside'].value())
            # Embed crop      
            extra_node.node('delivery_reformat')['disable'].setValue(sg_wn.node('delivery_reformat')['disable'].value())
            extra_node.node('delivery_reformat')['filter'].setValue(sg_wn.node('delivery_reformat')['filter'].value())
            extra_node.node('delivery_reformat')['format'].setValue(sg_wn.node('delivery_reformat')['format'].value())
            extra_node.node('delivery_reformat')['pbb'].setValue(sg_wn.node('delivery_reformat')['pbb'].value())
            extra_node.node('delivery_reformat')['black_outside'].setValue(sg_wn.node('delivery_reformat')['black_outside'].value())      
            # Embed tc
            extra_node.node('project_tc')['startcode'].setValue(sg_wn.node('project_tc')['startcode'].value())
            extra_node.node('project_tc')['fps'].setValue(sg_wn.node('project_tc')['fps'].value())
            extra_node.node('project_tc')['metafps'].setValue(sg_wn.node('project_tc')['metafps'].value())
            extra_node.node('project_tc')['useFrame'].setValue(sg_wn.node('project_tc')['useFrame'].value())
            extra_node.node('project_tc')['frame'].setValue(sg_wn.node('project_tc')['frame'].value())
            # Embed metadata
            md = extra_node.node('content_meta_data')['metadata']
            md.fromScript(self.__get_metadata(sg_wn))  
            # Embed OCIO
            extra_node.node('shot_ocio')['in_colorspace'].setValue(sg_wn.node('shot_ocio')['in_colorspace'].value())
            extra_node.node('shot_ocio')['in_colorspace'].setValue(sg_wn.node('shot_ocio')['in_colorspace'].value())
            extra_node.node('shot_ocio')['disable'].setValue(sg_wn.node('shot_ocio')['disable'].value())
            # Embed matte
            extra_node.node('matte_clamp')['disable'].setValue(sg_wn.node('matte_clamp')['disable'].value())

            # copy across file & proxy knobs (if we've defined a proxy template):
            new_wn["file"].setValue(sg_wn["cached_path"].evaluate())
            if sg_wn["proxy_render_template"].value():
                new_wn["proxy"].setValue(sg_wn["tk_cached_proxy_path"].evaluate())
            else:
                new_wn["proxy"].setValue("")

            # make sure file_type is set properly:
            int_wn = sg_wn.node(TankWriteNodeHandler.WRITE_NODE_NAME)
            new_wn["file_type"].setValue(int_wn["file_type"].value())
        
            # copy across any knob values from the internal write node.
            for knob_name, knob in int_wn.knobs().iteritems():
                # skip knobs we don't want to copy:
                if knob_name in ["file_type", "file", "proxy", "beforeRender", "afterRender", 
                "name", "xpos", "ypos"]:
                    continue
                
                if knob_name in new_wn.knobs():
                    try:
                        new_wn[knob_name].setValue(knob.value())
                    except TypeError:
                        # ignore type errors:
                        pass
        
            # copy across select knob values from the Shotgun Write node:
            for knob_name in ["tile_color", "postage_stamp", "label"]:
                new_wn[knob_name].setValue(sg_wn[knob_name].value())
        
            # Store Toolkit specific information on write node
            # so that we can reverse this process later

            # profile
            knob = nuke.String_Knob("tk_profile_name")
            knob.setValue(sg_wn["profile_name"].value())
            new_wn.addKnob(knob)
            
            # output
            knob = nuke.String_Knob("tk_output")
            knob.setValue(sg_wn[TankWriteNodeHandler.OUTPUT_KNOB_NAME].value())
            new_wn.addKnob(knob)

            # use node name for output
            knob = nuke.Boolean_Knob(TankWriteNodeHandler.USE_NAME_AS_OUTPUT_KNOB_NAME)
            knob.setValue(sg_wn[TankWriteNodeHandler.USE_NAME_AS_OUTPUT_KNOB_NAME].value())
            new_wn.addKnob(knob)

            # channels
            knob = nuke.String_Knob("tk_channel_cache")
            knob.setValue(sg_wn["channels"].value())
            new_wn.addKnob(knob)

            # datatype
            knob = nuke.String_Knob("tk_exr_datatype")
            knob.setValue(sg_wn["exr_datatype"].value())
            new_wn.addKnob(knob)

            knob = nuke.String_Knob("tk_dpx_datatype")
            knob.setValue(sg_wn["dpx_datatype"].value())
            new_wn.addKnob(knob)

            # autocrop
            knob = nuke.String_Knob("tk_autocrop")
            knob.setValue(str(sg_wn["auto_crop"].value()))
            new_wn.addKnob(knob)

            # templates
            knob = nuke.String_Knob("tk_render_template")
            knob.setValue(sg_wn["render_template"].value())
            new_wn.addKnob(knob)
            
            knob = nuke.String_Knob("tk_publish_template")
            knob.setValue(sg_wn["publish_template"].value())
            new_wn.addKnob(knob)
            
            knob = nuke.String_Knob("tk_proxy_render_template")
            knob.setValue(sg_wn["proxy_render_template"].value())
            new_wn.addKnob(knob)
            
            knob = nuke.String_Knob("tk_proxy_publish_template")
            knob.setValue(sg_wn["proxy_publish_template"].value())
            new_wn.addKnob(knob)

            # Store tank_channel
            knob = nuke.String_Knob("tk_tank_channel")
            knob.setValue(sg_wn["tank_channel"].value())
            new_wn.addKnob(knob)

            #write type
            knob = nuke.String_Knob("tk_write_type")
            knob.setValue(sg_wn["write_type_cache"].value())
            new_wn.addKnob(knob)

            # project bool
            knob = nuke.String_Knob("tk_project_format_cache")
            if sg_wn["project_crop_bool"].value():
                knob.setValue("True")
            else:
                knob.setValue("False")
            new_wn.addKnob(knob)            

            # ocio bool
            knob = nuke.String_Knob("tk_apply_ocio_cache")
            if sg_wn["shot_ocio_bool"].value():
                knob.setValue("True")
            else:
                knob.setValue("False")
            new_wn.addKnob(knob)           

            # Copy across colorspace
            colorspace_name = r'default \((\w{1,9})\)'
            colorspace_match = re.match(colorspace_name, sg_wn['colorspace'].value())
            if colorspace_match:
                new_wn['colorspace'].setValue(str(colorspace_match.group(1)))
                nuke.tprint("Setting colorspace to %s" % colorspace_match.group(1))
            else:
                nuke.tprint("Setting colorspace to default")
                new_wn['colorspace'].setValue(sg_wn['colorspace'].value())
                
            # delete original node:
            nuke.delete(sg_wn)
        
            # rename new node:
            new_wn.setName(node_name)
            new_wn.setXpos(node_pos[0])
            new_wn.setYpos(node_pos[1])
            
    def convert_nuke_to_sg_write_nodes(self):
        """
        Utility function to convert all Nuke Write nodes to Shotgun
        Write nodes (only converts Write nodes that were previously
        Shotgun Write nodes)

        # Example use:
        import sgtk
        eng = sgtk.platform.current_engine()
        app = eng.apps["tk-nuke-writenode"]
        # Convert previously converted Nuke write nodes back to 
        # Shotgun write nodes:
        app.convert_from_write_nodes()
        """
        # clear current selection:
        nukescripts.clear_selection_recursive()
        
        # get write nodes:
        write_nodes = nuke.allNodes(group=nuke.root(), filter="Write", recurseGroups = True)

        for gn in self._project_setting_groups:
            nuke.tprint(gn)            
            nuke.delete(gn)

        self._project_setting_groups = []

        for wn in write_nodes:
            if "_converted" in wn.name():
                pass
            else:
                # look for additional toolkit knobs:
                profile_knob = wn.knob("tk_profile_name")
                write_type = wn.knob("tk_write_type")    
                exr_datatype = wn.knob("tk_exr_datatype")
                dpx_datatype = wn.knob("tk_dpx_datatype")
                auto_crop = wn.knob("tk_autocrop")
                output_knob = wn.knob("tk_output")
                use_name_as_output_knob = wn.knob(TankWriteNodeHandler.USE_NAME_AS_OUTPUT_KNOB_NAME)
                # channels_knob = wn.knob("channels")            
                render_template_knob = wn.knob("tk_render_template")
                publish_template_knob = wn.knob("tk_publish_template")
                proxy_render_template_knob = wn.knob("tk_proxy_render_template")
                proxy_publish_template_knob = wn.knob("tk_proxy_publish_template")
                tk_tank_channel = wn.knob("tk_tank_channel")
                project_format_knob = wn.knob("tk_project_format_cache")
                shot_ocio_knob = wn.knob("tk_apply_ocio_cache")

                if (not profile_knob
                    or not output_knob
                    or not use_name_as_output_knob
                    or not write_type
                    or not exr_datatype
                    or not dpx_datatype     
                    or not auto_crop           
                    # or not channels_knob  
                    or not project_format_knob                  
                    or not shot_ocio_knob                       
                    or not render_template_knob
                    or not publish_template_knob
                    or not proxy_render_template_knob
                    or not proxy_publish_template_knob):
                    # can't convert to a Shotgun Write Node as we have missing parameters!
                    continue

                # set as selected:
                wn.setSelected(True)
                node_name = wn.name()
                node_pos = (wn.xpos(), wn.ypos())
                wn.setName(node_name)

                # create new Shotgun Write node:
                new_sg_wn = nuke.createNode(TankWriteNodeHandler.SG_WRITE_NODE_CLASS, inpanel = False)
                new_sg_wn.setSelected(False)
                # copy across file & proxy knobs as well as all cached templates:
                new_sg_wn["cached_path"].setValue(wn["file"].value())
                new_sg_wn["tk_cached_proxy_path"].setValue(wn["proxy"].value())
                # new_sg_wn["channels"].setValue(channels_knob.value())
                new_sg_wn["render_template"].setValue(render_template_knob.value())
                new_sg_wn["publish_template"].setValue(publish_template_knob.value())
                new_sg_wn["proxy_render_template"].setValue(proxy_render_template_knob.value())
                new_sg_wn["proxy_publish_template"].setValue(proxy_publish_template_knob.value())
                new_sg_wn["tk_channel_cache"].setValue(tk_tank_channel.value())

                # set the profile & output - this will cause the paths to be reset:
                # Note, we don't call the method __set_profile() as we don't want to
                # run all the normal logic that runs as part of switching the profile.
                # Instead we want this node to be rebuilt as close as possible to the
                # original before it was converted to a regular Nuke write node.
                profile_name = profile_knob.value()
                new_sg_wn["profile_name"].setValue(profile_name)
                new_sg_wn["tk_profile_list"].setValue(profile_name)
                new_sg_wn[TankWriteNodeHandler.OUTPUT_KNOB_NAME].setValue(output_knob.value())
                new_sg_wn[TankWriteNodeHandler.USE_NAME_AS_OUTPUT_KNOB_NAME].setValue(use_name_as_output_knob.value())

                # make sure file_type is set properly:
                int_wn = new_sg_wn.node(TankWriteNodeHandler.WRITE_NODE_NAME)
                int_wn["file_type"].setValue(wn["file_type"].value())

                # copy across and knob values from the internal write node.
                for knob_name, knob in wn.knobs().iteritems():
                    # skip knobs we don't want to copy:
                    if knob_name in ["file_type", "file", "proxy", "beforeRender", "afterRender", 
                    "name", "xpos", "ypos", "disable", "tile_color", "postage_stamp", 
                    "label"]:
                        continue
                    
                    if knob_name in int_wn.knobs():
                        try:
                            int_wn[knob_name].setValue(knob.value())
                        except TypeError:
                            # ignore type errors:
                            pass

                # explicitly copy some settings to the new Shotgun Write Node instead:
                for knob_name in ["disable", "tile_color", "postage_stamp"]:
                    new_sg_wn[knob_name].setValue(wn[knob_name].value())
                
                # delete original node:
                nuke.delete(wn)

                # set SG write type
                write_type_name = write_type.value()
                new_sg_wn["write_type"].setValue(write_type_name)     
                
                #Set tank channel
                tank_channel_text = tk_tank_channel.value()
                new_sg_wn["tank_channel"].setValue(tank_channel_text) 
        
                # datatype
                new_sg_wn["exr_datatype"].setValue(exr_datatype.value())                     
                new_sg_wn["dpx_datatype"].setValue(dpx_datatype.value())         

                # autocrop
                if auto_crop.value() == "True":
                    ac_val = True
                else:
                    ac_val = False
                new_sg_wn["auto_crop"].setValue(ac_val)  

                # project format
                if project_format_knob.value() == "True":
                    project_format_val = True
                elif project_format_knob.value() == "False":
                    project_format_val = False
                new_sg_wn["project_crop_bool"].setValue(project_format_val)

                # shot ocio
                if shot_ocio_knob.value() == "True":
                    shot_ocio_val = True
                elif shot_ocio_knob.value() == "False":
                    shot_ocio_val = False
                new_sg_wn["shot_ocio_bool"].setValue(shot_ocio_val)

                # rename new node:                               
                new_sg_wn.setName(node_name)
                new_sg_wn.setXpos(node_pos[0])
                new_sg_wn.setYpos(node_pos[1])       
    ################################################################################################
    # Public methods called from gizmo - although these are public, they should 
    # be considered as private and not used directly!

    def get_node_write_type_name(self, node):
        """
        Return the name of the profile the specified node is using
        """
        return node.knob("write_type").value()

    def test_folder_for_renders(self, path):
        """
        Tests a given folder location - mainly the writenode's file path for containing files

        :returns: True/False
        """
        file_path = ""
        path_items = []
        ext_match = []
        path_dir = os.path.dirname(path)

        if os.path.isdir(path_dir):
            file_output_ext = []
            path_items_ext = []
            path_file_output_ext = os.path.split(path)
            path_file_output_ext = os.path.splitext(path_file_output_ext[-1])[-1]
            file_output_ext.append(path_file_output_ext)
            path_items = os.listdir(path_dir)
            path_items.sort()
            if path_items:
                for file in path_items:
                    path_item_ext = os.path.splitext(file)[1]
                    if path_item_ext not in path_items_ext:
                        path_items_ext.append(path_item_ext)
                
                file_path = os.path.normpath(os.path.join(path_dir,path_items[0]))
            ext_match = list(set(path_items_ext).intersection(set(file_output_ext)))

            return (path_items, file_path, ext_match)

        else:
            return False

    def on_knob_changed_gizmo_callback(self):
        """
        Called when the value of a knob on a Shotgun Write Node is changed
        """
        self.__on_knob_changed()

    def on_node_created_gizmo_callback(self):
        """
        Called when an instance of a Shotgun Write Node is created.  This can
        be when the node is created for the first time or when it is loaded
        or imported/pasted from an existing script.
        """
        # NOTE: Future self or other person: every time we touch this method to
        # try to fix one of the PythonObject ValueErrors that Nuke occasionally
        # raises on file open, it breaks something for someone. Most recently, it
        # was farm setups for a few clients. It's best if we just leave this
        # alone from now on, unless we someday have a better understanding of
        # what's going on and the consequences of changing the on_node_created
        # behavior.        
        current_node = nuke.thisNode()

        # We're doing something different here. We have a situation where the
        # logic in __setup_new_node might trigger an exception being raised in
        # Nuke's framebuffer subprocess, which makes its way to the console. It
        # doesn't break anything, but it's impossible to snuff it out since it
        # is occurring in a different process from us here. What this is doing
        # is staging the node created callback such that it's called slowly
        # over a period of a couple hundred milliseconds, while giving Nuke's
        # event loop the opportunity to iterate a couple times between phases
        # execution. A side effect of this is that the render paths are sometimes
        # not properly reset, most notably during some Snapshot restores. As
        # a result, we also call the reset_render_path method to ensure everything
        # is good there.
        calling_function = yield
        QtCore.QTimer.singleShot(100, calling_function.next)
        yield
        self.__setup_new_node(current_node)
        self.reset_render_path(current_node)
        yield

    def on_compute_path_gizmo_callback(self):
        """
        Callback executed when nuke requests the location of the std output to be computed on the internal Write
        node.  Returns a path on disk. This will return the path in a form that Nuke likes (eg. with slashes). 
        
        It also updates the preview fields on the node. and the UI
        """
        # the ShotgunWrite node is the current node's parent:
        node = nuke.thisParent()
        if not node:
            return
        
        # don't do anything until the node is fully constructed!
        if not self.__is_node_fully_constructed(node):
            return

        # return the render path but don't reset it:
        path = self.__update_render_path(node, is_proxy=False)
        return path

    def on_compute_proxy_path_gizmo_callback(self):
        """
        Callback executed when nuke requests the location of the std output to be computed on the internal Write
        node.  Returns a path on disk. This will return the path in a form that Nuke likes (eg. with slashes). 
        """
        # the ShotgunWrite node is the current node's parent:
        node = nuke.thisParent()
        if not node:
            return
        
        # don't do anything until the node is fully constructed!
        if not self.__is_node_fully_constructed(node):
            return

        # return the render path but don't reset it:
        path = self.__update_render_path(node, is_proxy=True)
        return path
    
    def on_show_in_fs_gizmo_callback(self):
        """
        Shows the location of the node in the file system.
        This is a callback which is executed when the show in fs
        button is pressed on the nuke write node.
        """
        node = nuke.thisNode()
        if not node:
            return
        
        render_dir = None

        # first, try to just use the current cached path:
        is_proxy = node.proxy()
        render_path = self.__get_render_path(node, is_proxy)
        if render_path:
            # the above method returns nuke style slashes, so ensure these
            # are pointing correctly
            render_path = render_path.replace("/", os.path.sep)
            
            dir_name = os.path.dirname(render_path)
            if os.path.exists(dir_name):
                render_dir = dir_name
                
        if not render_dir:
            # render directory doesn't exist so try using location
            # of rendered frames instead:
            try:
                files, fields = self.get_files_on_disk(node)
                if len(files) == 0:
                    nuke.message("There are no %srenders for this node yet!\n"
                             "When you render, the files will be written to "
                             "the following location:\n\n%s" 
                             % (("proxy " if is_proxy else ""), render_path))
                else:
                    render_dir = os.path.dirname(files[0])
            except Exception, e:
                nuke.message("Unable to jump to file system:\n\n%s" % e)                
        
        # if we have a valid render path then show it:      
        if render_dir:
            system = sys.platform

            # run the app
            if system == "linux2":
                cmd = "xdg-open \"%s\"" % render_dir
            elif system == "darwin":
                cmd = "open '%s'" % render_dir
            elif system == "win32":
                cmd = "cmd.exe /C start \"Folder\" \"%s\"" % render_dir
            else:
                raise Exception("Platform '%s' is not supported." % system)

            self._app.log_debug("Executing command '%s'" % cmd)
            exit_code = os.system(cmd)
            if exit_code != 0:
                nuke.message("Failed to launch '%s'!" % cmd)

    def on_reset_render_path_gizmo_callback(self):
        """
        Callback from the gizmo whenever the reset path button is pressed.
        """
        node = nuke.thisNode()
        if not node:
            return
        
        self.reset_render_path(node)
    
    def on_copy_path_to_clipboard_gizmo_callback(self, win_safe, folder):
        """
        Callback from the gizmo whenever the 'Copy path to clipboard' button
        is pressed.
        """
        node = nuke.thisNode()
        
        # get the path depending if in full or proxy mode:
        is_proxy = node.proxy()
        render_path = self.__get_render_path(node, is_proxy)
        if win_safe:
            system = sys.platform
            if system == "win32":
                render_path = os.path.normpath(render_path)
                if folder:
                    try:
                        render_path = os.path.split(render_path)[0]
                    except:
                        self._app.log_debug("Could not get folder from path")
                        
        # use Qt to copy the path to the clipboard:
        from sgtk.platform.qt import QtGui
        QtGui.QApplication.clipboard().setText(render_path)
    
    def on_open_in_player_gizmo_callback(self):

        node = nuke.thisNode()
        if not node:
            return
        
        render_dir = None

        # first, try to just use the current cached path:
        is_proxy = node.proxy()
        render_path = self.__get_render_path(node, is_proxy)
        if render_path:
            # the above method returns nuke style slashes, so ensure these
            # are pointing correctly
            render_path = render_path.replace("/", os.path.sep)
            
            dir_name = os.path.dirname(render_path)
            if os.path.exists(dir_name):
                render_dir = dir_name

        if os.path.exists(os.path.normpath(self.software_info['windows_path'])):
            if render_dir:
                system = sys.platform
                # run the app
                if system == "linux2":
                    pass
                    # cmd = "xdg-open \"%s\"" % render_dir
                elif system == "darwin":
                    pass
                    # cmd = "open '%s'" % render_dir
                elif system == "win32":
                    cmd = "start cmd.exe /c \"%s\" \"%s\" pause" % (self.software_info['windows_path'], render_dir)
                else:
                    raise Exception("Platform '%s' is not supported." % system)

                self._app.log_debug("Executing command '%s'" % cmd)
                exit_code = os.system(cmd)
                if exit_code != 0:
                    nuke.message("Failed to launch '%s'!" % cmd)

            else:
                nuke.message("Could not find the path to render")                    
        else:
            nuke.message("Could not find the path to %s: %s" % (self.software_info['code'],     
                                                            self.software_info['windows_path']))
        
    def on_before_render_gizmo_callback(self):
        """
        Callback from nuke whenever a tank write node is about to be rendered.
        """        
        # the current node is the internal 'Write1' Write node:
        node = nuke.thisNode()
        if not node:
            return

        views = node.knob("views").value().split()

        if len(views) < 2:
            # check if proxy render or not
            if nuke.root()["proxy"].value():
                # proxy mode
                out_file = node.knob("proxy").evaluate()
            else:
                out_file = node.knob("file").evaluate()

            out_dir = os.path.dirname(out_file)
            self._app.ensure_folder_exists(out_dir)
            
        else:
            # stereo or odd number of views...
            for view in views:
                if nuke.root()["proxy"].value():
                    # proxy mode
                    out_file = node.knob("proxy").evaluate(view=view)
                else:
                    out_file = node.knob("file").evaluate(view=view)

                out_dir = os.path.dirname(out_file)
                self._app.ensure_folder_exists(out_dir)
                
        # add group/parent to list of currently rendering nodes:
        grp = nuke.thisGroup()
        if grp:
            self.__currently_rendering_nodes.add(grp)

        # Run any beforeRender code that the user added in the node's Python
        # tab manually.
        cmd = grp.knob("tk_before_render").value()

        if cmd:
            try:
                exec(cmd)
            except Exception:
                self._app.log_error("The Write node's beforeRender setting failed "
                                    "to execute!")
                raise
    
    def on_after_render_gizmo_callback(self):
        """
        Callback from nuke whenever a tank write node has finished being rendered
        """        
        # the current node is the internal 'Write1' Write node:
        node = nuke.thisNode()
        if not node:
            return
        
        # remove parent/group from list of currently rendering nodes:
        grp = nuke.thisGroup()
        if grp and grp in self.__currently_rendering_nodes:
            self.__currently_rendering_nodes.remove(grp)

        # Run any afterRender code that the user added in the node's Python
        # tab manually.
        cmd = grp.knob("tk_after_render").value()

        if cmd:
            try:
                exec(cmd)
            except Exception:
                self._app.log_error("The Write node's afterRender setting failed "
                                    "to execute!")
                raise

    ################################################################################################
    # Private methods

    def __get_node_profile_settings(self, node):
        """
        Find the profile settings for the specified node
        """
        profile_name = self.get_node_profile_name(node)
        if profile_name:
            return self._profiles.get(profile_name)

    def __get_template(self, node, name):
        """
        Get the named template for the specified node.
        """
        template_name = None
        
        # get the template from the nodes profile settings:
        settings = self.__get_node_profile_settings(node)
        if settings:
            template_name = settings[name]
            if template_name:
                # update the cached setting:
                self.__update_knob_value(node, name, template_name)
        else:
            # the profile probably doesn't exist any more so
            # try to use the cached version
            template_name = node.knob(name).value()
            
        return self._app.get_template_by_name(template_name)
    
    def __get_render_template(self, node, write_type, is_proxy=False, fallback_to_render=False):
        """
        Get a specific render template for the current profile
        
        :param is_proxy:            Specifies which of the two
        :param fallback_to_render:  If true and proxy template is null then the
                                    render template will be returned instead.
        """
        if is_proxy:
            template = self.__get_template(node, "proxy_render_template")
            if template or not fallback_to_render:
                return template
        elif write_type == "Precomp":
            template = self.__get_template(node, "precomp_render_template")
            if template or not fallback_to_render:             
                return template
        elif write_type == "Element":
            template = self.__get_template(node, "element_render_template")
            if template or not fallback_to_render:            
                return template
        elif write_type == "Denoise":
            template = self.__get_template(node, "denoise_render_template")
            if template or not fallback_to_render:            
                return template
        elif write_type == "Cleanup":
            template = self.__get_template(node, "cleanup_render_template")
            if template or not fallback_to_render:            
                return template
        elif write_type == "Test":
            template = self.__get_template(node, "test_render_template")
            if template or not fallback_to_render:
                return template
        elif write_type == "Matte":
            template = self.__get_template(node, "matte_render_template")
            if template or not fallback_to_render:
                return template                
        else:
            return self.__get_template(node, "render_template") 
    
    def __get_publish_template(self, node, is_proxy=False):
        """
        Get a specific publish template for the current profile
        """
        if is_proxy:
            return self.__get_template(node, "proxy_publish_template")
        else:
            return self.__get_template(node, "publish_template")
    
    def __is_output_used(self, node):
        """
        Determine if output key is used in either the render or the proxy render
        templates
        """
        write_type = self.get_node_write_type_name(node)        
        render_template = self.__get_render_template(node, write_type, is_proxy=False)
        proxy_render_template = self.__get_render_template(node, write_type, is_proxy=True)
        
        for template in [render_template, proxy_render_template]:
            if not template:
                continue
            # check for output key and also channel for backwards compatibility!
            if "output" in template.keys or "channel" in template.keys:
                return True
            
        return False
    
    def __update_knob_value(self, node, name, new_value):
        """
        Update the value for the specified knob on the specified node
        but only if it is different to the current value to avoid 
        unneccesarily invalidating the cache
        """
        current_value = node.knob(name).value()
        if new_value != current_value: 
            node.knob(name).setValue(new_value)
    
    def __update_output_knobs(self, node):
        """
        Update output knob visibility depending if output is a key
        in the render template or not
        """
        output_knob = node.knob(TankWriteNodeHandler.OUTPUT_KNOB_NAME)
        name_as_output_knob = node.knob(TankWriteNodeHandler.USE_NAME_AS_OUTPUT_KNOB_NAME)
        
        output_is_used = self.__is_output_used(node)
        name_as_output = name_as_output_knob.value() 
        
        # output_knob.setEnabled(output_is_used and not name_as_output)
        output_knob.setVisible(output_is_used)
        name_as_output_knob.setVisible(output_is_used)    
    
    def __update_path_preview(self, node, is_proxy):
        """
        Updates the path preview fields on the tank write node.
        """
        # set the write type for creation of correct output
        write_type = self.get_node_write_type_name(node)
        
        # first set up the node label
        # this will be displayed on the node in the graph
        # useful to tell what type of node it is
        pn = node.knob("profile_name").value()
        label ="%s - %s" % (write_type, pn)
        self.__update_knob_value(node, "label", label)


        # get the render path:
        path = self.__get_render_path(node, is_proxy)

        # calculate the parts:
        context_path = local_path = file_name = ""

        # check to see if we have cached the various pieces for this node:
        cache_key = (path, self._app.context)
        cached_path_preview = self.__path_preview_cache.get(cache_key)
        if cached_path_preview:
            context_path = cached_path_preview["context_path"]
            local_path = cached_path_preview["local_path"]
            file_name = cached_path_preview["file_name"]
        else:
            # normalize the path for os platform
            norm_path = path.replace("/", os.sep)
    
            # get the file name
            file_name = os.path.basename(norm_path)
            render_dir = os.path.dirname(norm_path)
            # retrieve the correct context based on the dynamic
            # file structure we have to separate out test 
            # renders from primary ones
            # get the current script path:
            script_path = self.__get_current_script_path()
            work_template = self._app.tank.template_from_path(script_path)
            curr_fields = work_template.get_fields(script_path)
            context_path = None

            if self._curr_entity_type == 'Shot':
                fields ={
                      'Shot': curr_fields['Shot'],
                      'Step': curr_fields['Step'],
                      'name': '',
                      'output': '',
                      'version': curr_fields['version']
                }  
                if write_type == "Test":
                    context_info = self._app.tank.templates['shot_render_test_global']
                elif write_type == "Precomp":
                    context_info = self._app.tank.templates['shot_render_global']
                elif write_type == "Element":
                    context_info = self._app.tank.templates['shot_render_global']
                elif write_type == "Denoise": 
                    context_info = self._app.tank.templates['shot_render_global']
                elif write_type == "Cleanup": 
                    context_info = self._app.tank.templates['shot_render_global']
                elif write_type == "Matte": 
                    context_info = self._app.tank.templates['shot_render_global']                    
                else:
                    context_info = self._app.tank.templates['shot_render_global']  

                context_path = context_info.apply_fields(fields)      

            elif self._curr_entity_type == 'Asset':
                fields ={
                      'Asset': curr_fields['Asset'],
                      'Step': curr_fields['Step'],
                      'sg_asset_type': curr_fields['sg_asset_type'],
                      'name': '',
                      'output': '',
                      'version': curr_fields['version']
                }  
                if write_type == "Test":
                    context_info = self._app.tank.templates['asset_render_test_global']
                elif write_type == "Precomp":
                    context_info = self._app.tank.templates['asset_render_global']
                elif write_type == "Element":
                    context_info = self._app.tank.templates['asset_render_global']
                elif write_type == "Denoise": 
                    context_info = self._app.tank.templates['asset_render_global']
                elif write_type == "Cleanup": 
                    context_info = self._app.tank.templates['asset_render_global']
                elif write_type == "Matte": 
                    context_info = self._app.tank.templates['asset_render_global']                    
                else:
                    context_info = self._app.tank.templates['asset_render_global']  

                context_path = context_info.apply_fields(fields)    
                    
            # now get the context path
            # for x in self._app.context.entity_locations:
            #     if render_dir.startswith(x):
            #         context_path = x
    
            if context_path:
                # found a context path!
                # chop off this bit from the normalized path
                local_path = render_dir[len(context_path):]
                # drop start slash
                if local_path.startswith(os.sep):
                    local_path = local_path[len(os.sep):]
                # e.g. for path   /mnt/proj/shotXYZ/renders/v003/hello.%04d.exr
                # context_path:   /mnt/proj/shotXYZ
                # local_path:     renders/v003
            else:
                # skip the local path
                context_path = render_dir
                local_path = ""
                # e.g. for path   /mnt/proj/shotXYZ/renders/v003/hello.%04d.exr
                # context_path:   /mnt/proj/shotXYZ/renders/v003
                # local_path:
    
            self.__path_preview_cache[cache_key] = {"context_path":context_path, 
                                                    "local_path":local_path, 
                                                    "file_name":file_name}
    
        # update the preview knobs - note, not sure why but
        # under certain circumstances the property editor doesn't
        # update correctly - hiding and showing the knob seems to
        # fix this though without any noticeable side effect       
        def set_path_knob(name, value):
            k = node.knob(name)
            if k.value() != value:
                k.setValue(value)
            k.setVisible(False)
            k.setVisible(True)
        
        set_path_knob("path_context", context_path)
        set_path_knob("path_local", local_path)
        set_path_knob("path_filename", file_name)
        
    def __apply_cached_file_format_settings(self, node):
        """
        Apply the file_type and settings that have been cached on the node to the internal
        Write node.  This mechanism is used when the settings can't be retrieved from the
        profile for some reason.
        
        :param node:    The Shotgun write node to retrieve and apply the settings on
        """
        file_type = node["tk_file_type"].value()
        if not file_type:
            return
        
        file_settings_str = node["tk_file_type_settings"].value()
        file_settings = {}
        try:
            # file_settings_str is a pickled dictionary so convert it back to a dictionary:
            file_settings = pickle.loads(file_settings_str) or {}
        except Exception, e:
            self._app.log_warning("Failed to extract cached file settings from node '%s' - %s" 
                              % node.name(), e)
        
        # update the node:
        self.__populate_format_settings(node, file_type, file_settings)        
        
    def __set_profile(self, node, profile_name, write_type, reset_all_settings=False):
        """
        Set the current profile for the specified node.
        
        :param node:                The Shotgun Write node to set the profile on
        :param profile_name:        The name of the profile to set on the node
        :param reset_all_settings:  If true then all settings from the profile will be reset on the node.  If 
                                    false, only those that _aren't_ propagated up to the Shotgun Write node will 
                                    be reset.  For example, if colorspace has been set in the profile and force
                                    is False then the knob won't get reset to the value from the profile.
        """
        nuke.tprint("Setting profile for %s" %profile_name)
        # can't change the profile if this isn't a valid profile:
        if profile_name not in self._profiles:
            # at the very least, try to restore the file format settings from the cached values:
            self.__apply_cached_file_format_settings(node)
            return

        # get the profile details:
        profile = self._profiles.get(profile_name)
     
        if not profile:
            # this shouldn't really every happen!
            self._app.log_warning("Failed to find a write node profile called '%s' for node '%s'!" 
                                  % profile_name, node.name())
            # at the very least, try to restore the file format settings from the cached values:
            self.__apply_cached_file_format_settings(node)            
            return

        self._app.log_debug("Changing the profile for node '%s' to: %s" % (node.name(), profile_name))

        # keep track of the old profile name:
        old_profile_name = node.knob("profile_name").value()

        # pull settings from profile:
        render_template = self._app.get_template_by_name(profile["render_template"])
        publish_template = self._app.get_template_by_name(profile["publish_template"])
        proxy_render_template = self._app.get_template_by_name(profile["proxy_render_template"])
        proxy_publish_template = self._app.get_template_by_name(profile["proxy_publish_template"])
        precomp_render_template = self._app.get_template_by_name(profile["precomp_render_template"])
        element_render_template = self._app.get_template_by_name(profile["element_render_template"])
        denoise_render_template = self._app.get_template_by_name(profile["denoise_render_template"])
        cleanup_render_template = self._app.get_template_by_name(profile["cleanup_render_template"])
        final_render_template = self._app.get_template_by_name(profile["final_render_template"])
        test_render_template = self._app.get_template_by_name(profile["test_render_template"])
        matte_render_template = self._app.get_template_by_name(profile["matte_render_template"])

        file_type = profile["file_type"]
        file_settings = profile["settings"]
        tile_color = profile["tile_color"]
        promote_write_knobs = profile.get("promote_write_knobs", [])
        # Sets project specific data type
        exr_datayype = '16 bit half'
        dpx_datatype = '10 bit'

        if profile_name == "Exr":
            if self.proj_info['sg_data_type']:
                if self.proj_info['sg_data_type'] == '16 bit':
                    exr_datayype = '16 bit half'
                elif self.proj_info['sg_data_type'] == '32 bit':
                    exr_datayype = '32 bit float'
        elif profile_name == "Dpx":
            if self.proj_info['sg_data_type']:            
                self.__update_knob_value(node, 'dpx_datatype', self.proj_info['sg_data_type'])
            else:
                self.__update_knob_value(node, 'dpx_datatype', dpx_datatype)
        
        # Apply datatype info based on context
        if file_type == "exr" and write_type == "Version":
            if self.ctx_info.step['name'] == "Roto":
                nuke.tprint("Task context is " + self.ctx_info.step['name']+
                    ". Applying ZIP compression to "+ write_type +" output.")
                self.__update_knob_value(node, 'exr_datatype', '16 bit half')
                file_settings.update({'compression' : 'Zip (1 scanline)'})
                file_settings.update({'datatype' : '16 bit half'})
            else:
                self.__update_knob_value(node, 'exr_datatype', exr_datayype)
                file_settings.update({'compression' : 'none'})
                file_settings.update({'datatype' : exr_datayype})
        elif (file_type == "exr" and write_type == "Element" or write_type == "Precomp"
            or write_type == "Cleanup" or write_type == "Denoise"):
            self.__update_knob_value(node, 'exr_datatype', '16 bit half')
            file_settings.update({'compression' : 'Zip (1 scanline)'})
            file_settings.update({'datatype' : '16 bit half'})
            nuke.tprint("Applying ZIP compression to %s output." % write_type)

        promote_write_knobs = profile.get("promote_write_knobs", [])
        # Make sure any invalid entries are removed from the profile list:
        list_profiles = node.knob("tk_profile_list").values()
        if list_profiles != self._profile_names:
            node.knob("tk_profile_list").setValues(self._profile_names)

        # update both the list and the cached value for profile name:
        self.__update_knob_value(node, "profile_name", profile_name)
        self.__update_knob_value(node, "write_type_cache", write_type)                     
        self.__update_knob_value(node, "tk_profile_list", profile_name)
        
        
        # set the format
        self.__populate_format_settings(
            node,
            file_type,
            file_settings,
            reset_all_settings,
            promote_write_knobs,
        )

        # cache the type and settings on the root node so that 
        # they get serialized with the script:
        self.__update_knob_value(node, "tk_file_type", file_type)
        self.__update_knob_value(node, "tk_file_type_settings", pickle.dumps(file_settings))
        
        # Hide the promoted knobs that might exist from the previously
        # active profile.
        for promoted_knob in self._promoted_knobs.get(node, []):
            promoted_knob.setFlag(nuke.INVISIBLE)

        self._promoted_knobs[node] = []
        write_node = node.node(TankWriteNodeHandler.WRITE_NODE_NAME)

        # We'll use link knobs to tie our top-level knob to the write node's
        # knob that we want to promote.
        for i, knob_name in enumerate(promote_write_knobs):
            target_knob = write_node.knob(knob_name)
            if not target_knob:
                self._app.log_warning("Knob %s does not exist and will not be promoted." % knob_name)
                continue

            link_name = "_promoted_" + str(i)

            # We have 20 link knobs stashed away to use.  If we overflow that
            # then we will simply create a new link knob and deal with the
            # fact that it will end up in a "User" tab in the UI. The reason
            # that we store a gaggle of link knobs on the gizmo is that it's
            # the only way to present the promoted knobs in the write node's
            # primary tab.  Adding knobs after the node exists results in them
            # being shoved into a "User" tab all by themselves, which is lame.
            if i > 19:
                link_knob = nuke.Link_Knob(link_name)
            else:
                # We have to pull the link knobs from the knobs dict rather than
                # by name, otherwise we'll get the link target and not the link
                # itself if this is a link that was previously used.
                link_knob = node.knobs()[link_name]

            link_knob.setLink(target_knob.fullyQualifiedName())
            label = target_knob.label() or knob_name
            link_knob.setLabel(label)
            link_knob.clearFlag(nuke.INVISIBLE)
            self._promoted_knobs[node].append(link_knob)

        # Adding knobs might have caused us to jump tabs, so we will set
        # back to the first tab.
        if len(promote_write_knobs) > 19:
            node.setTab(0)

        # write the template name to the node so that we know it later
        self.__update_knob_value(node, "render_template", 
            render_template.name)
        self.__update_knob_value(node, "publish_template", 
            publish_template.name)
        self.__update_knob_value(node, "proxy_render_template", 
                                 proxy_render_template.name if proxy_render_template else "")
        self.__update_knob_value(node, "proxy_publish_template", 
                                 proxy_publish_template.name if proxy_publish_template else "")
        self.__update_knob_value(node, "precomp_render_template",
            precomp_render_template.name)
        self.__update_knob_value(node, "element_render_template", 
            element_render_template.name)
        self.__update_knob_value(node, "denoise_render_template", 
            denoise_render_template.name)
        self.__update_knob_value(node, "cleanup_render_template", 
            cleanup_render_template.name)
        self.__update_knob_value(node, "final_render_template", 
            final_render_template.name)
        self.__update_knob_value(node, "test_render_template", 
            test_render_template.name)
        self.__update_knob_value(node, "matte_render_template", 
            matte_render_template.name)

        # If a node's tile_color was defined in the profile then set it:
        if not tile_color or len(tile_color) != 3:
            if tile_color:
                # don't have exactly three values for RGB so log a warning:
                self._app.log_warning(("The tile_color setting for profile '%s' must contain 3 values (RGB) - this "
                                    "setting will be ignored!") % profile_name)

            # reset tile_color knob value back to default:
            if write_type == "Precomp":
                default_value = 4121611007
            elif write_type == "Element":
                default_value = 1095751564801
            elif write_type == "Denoise":
                default_value = 309868287
            elif write_type == "Cleanup":
                default_value = 4287911423
            elif write_type == "Test":
                default_value = 4278190081
            elif write_type == "Matte":
                default_value = 572662527                
            else:
                default_value = int(node["tile_color"].defaultValue())

            self.__update_knob_value(node, "tile_color", default_value)
        else:
            # build packed RGB
            # (Red << 24) + (Green << 16) + (Blue << 8)
            packed_rgb = 0
            for element in tile_color:
                packed_rgb = (packed_rgb + min(max(element, 0), 255)) << 8 
        
            self.__update_knob_value(node, "tile_color", packed_rgb)
        
        # set the channel info based on the profile type
        profile_channel = "rgba"
        if profile_name == "Dpx":
            node.knob('dpx_datatype').setVisible(True)            
            node.knob('exr_datatype').setVisible(False)   
            node.knob('auto_crop').setVisible(False)
            node.knob('auto_crop').setValue(False)            
            profile_channel = "rgb"
        elif profile_name == "Exr":
            node.knob('exr_datatype').setVisible(True)
            node.knob('dpx_datatype').setVisible(False)
            profile_channel = "rgba"
            node.node(TankWriteNodeHandler.WRITE_NODE_NAME)['metadata'].setValue('all metadata')
            node.knob('auto_crop').setVisible(False)
            if (write_type == "Precomp" or 
                write_type == "Element"):
                    profile_channel = "rgba"
                    node.knob('auto_crop').setVisible(True)
                    node.knob('auto_crop').setValue(True)
                    node.node("Write1").knob("autocrop").setValue(True)                    
            if self.ctx_info.step['name'] == "Roto":   
                profile_channel = "all"                                           
                node.knob('auto_crop').setVisible(True) 
                node.knob('auto_crop').setValue(True)    
                node.node("Write1").knob("autocrop").setValue(True)            
        elif profile_name == "Jpeg":
            node.knob('dpx_datatype').setVisible(False)            
            node.knob('exr_datatype').setVisible(False)   
            node.knob('auto_crop').setVisible(False)                           
            profile_channel = "rgb"
        else:
            nuke.tprint("No profile with that name")   
        
        self.__update_knob_value(node, "channels", profile_channel)

        # Sets project specific fileset compression
        if (file_type== "exr" and 
            write_type == "Version"):
            if self.proj_info['sg_delivery_fileset_compression']:
                node.node("Write1").knob("compression").setValue(self.proj_info['sg_delivery_fileset_compression'])
                nuke.tprint("Setting Version compression from SG Project values to : " + self.proj_info['sg_delivery_fileset_compression'])

        if self._curr_entity_type == 'Shot':
            # Update embeded time code
            project_reformat = node.node(TankWriteNodeHandler.EMBED_PROJECT_REFORMAT)
            delivery_reformat = node.node(TankWriteNodeHandler.EMBED_DELIVERY_REFORMAT)
            time_code = node.node(TankWriteNodeHandler.EMBED_TIME_CODE)
            content_meta_data = node.node(TankWriteNodeHandler.EMBED_META_DATA)
            shot_ocio = node.node(TankWriteNodeHandler.EMBED_SHOT_OCIO)         
            matte_clamp = node.node(TankWriteNodeHandler.EMBED_MATTE_CLAMP)
            proj_fps = self.proj_info['sg_frame_rate']
            timecode = "01:00:00:01"

            # Add sG reformat settings
            if not self.proj_info['sg_delivery_reformat_filter'] == None:
                project_reformat['filter'].setValue(self.proj_info['sg_delivery_reformat_filter'])
                delivery_reformat['filter'].setValue(self.proj_info['sg_delivery_reformat_filter'])

            # Timecode settings
            if not self.frame_range[0]:
                print "No frame range values found on SG"
                shot_frame_range_start = 1
                use_start_frame = False
                use_meta_data = True
            else:
                shot_frame_range_start = self.frame_range[0]
                use_start_frame = True
                use_meta_data = False
            
            time_code.knobs()["startcode"].setValue(timecode)
            if proj_fps:
                time_code.knobs()["fps"].setValue(float(proj_fps))
            time_code.knobs()["useFrame"].setValue(use_start_frame)
            time_code.knobs()["frame"].setValue(shot_frame_range_start)
            time_code.knobs()["metafps"].setValue(use_meta_data)

            # Set the project reformat first
            scriptFormats = nuke.formats()
            main_format = None                
            for f in scriptFormats:
                if (f.width() == int(self.proj_info['sg_format_width']) and 
                    f.height() == int(self.proj_info['sg_format_height'])):
                    main_format = f
                    break
            if not main_format:
                try:
                    main_format = nuke.addFormat("%s %s %s %s" % (str(self.proj_info['sg_delivery_format_width']), 
                            str(self.proj_info['sg_delivery_format_height']), 
                            str(self.proj_info['sg_pixel_aspect_ratio']), 
                            (self.proj_info['sg_short_name']+"_"+str(self.proj_info['sg_format_width']))))
                except:
                    nuke.tprint("Could not apply embeded format settings. Missing info from Projects...")

            project_reformat.knobs()["format"].setValue(main_format)


            # Embed clamp 
            if write_type == "Matte":
                matte_clamp['disable'].setValue(False)
            else:
                matte_clamp['disable'].setValue(True)

            # Set the embeded delivery reformat next
            if not (self.proj_info['sg_delivery_format_width'] and 
            self.proj_info['sg_delivery_format_height']):
                node.node("delivery_reformat")['disable'].setValue(True)  
                nuke.tprint("No delivery reformat info given on Projects.")
            else:            
                # If delivery format matches project format disable
                if (self.proj_info['sg_format_width'] == self.proj_info['sg_delivery_format_width'] and 
                self.proj_info['sg_format_height']==self.proj_info['sg_delivery_format_height']):
                    node.node("delivery_reformat")['disable'].setValue(True)
                    nuke.tprint("Deliver format and Project format are the same. Disabling delivery reformat.")
                elif write_type != "Version":
                    node.node("delivery_reformat")['disable'].setValue(True)
                else:
                    # Set the delivery_reformat node
                    if (self.proj_info['sg_delivery_format_width'] and
                        self.proj_info['sg_delivery_format_height'] and
                        self.proj_info['sg_pixel_aspect_ratio'] and
                        self.proj_info['sg_short_name']):
                            deliv_format = None                
                            for f in scriptFormats:
                                if (f.width() == int(self.proj_info['sg_delivery_format_width']) and 
                                    f.height() == int(self.proj_info['sg_delivery_format_height'])):
                                    deliv_format = f
                                    break
                            if not deliv_format:
                                try:
                                    deliv_format = nuke.addFormat("%s %s %s %s" % (str(self.proj_info['sg_delivery_format_width']), 
                                            str(self.proj_info['sg_delivery_format_height']), 
                                            str(self.proj_info['sg_pixel_aspect_ratio']), 
                                            (self.proj_info['sg_short_name']+"_"+str(self.proj_info['sg_format_width']))))
                                except:
                                    nuke.tprint("Could not apply embeded format settings. Missing info from Projects...")

                            delivery_reformat.knobs()["format"].setValue(deliv_format)
                            node.node("delivery_reformat")['disable'].setValue(False)  
                    else:
                        nuke.tprint("Missing info from SG Projects")
            
            # Set internal ocio if required
            color_space = None
            if self.proj_info['sg_color_space']:
                if (self.proj_info['sg_project_color_management'] == "OCIO" and not
                self.shot_info['sg_without_ocio']):
                    color_space = "acescg"
                    ocio_warning = ""
                    sg_info_nodes = [n for n in self.get_nodes_by_class('SGInfoNode')]
                    if not sg_info_nodes:
                        nuke.message("Could not find SG Info node that is required for OCIO color setup.")
                        shot_ocio['disable'].setValue(True)
                    else:
                        if len(sg_info_nodes)==1:
                            main_plate_name = sg_info_nodes[0]['main_plate_name'].value()
                            if not main_plate_name:
                                nuke.message("WARNING:\nOCIO is a requirement for this shot but required info cannot be found.")
                                pass
                            else:
                                in_color_space = next((color for color in shot_ocio['in_colorspace'].values() if main_plate_name in color), None)
                                # Check of the colorspace exists within the embed shot ocio node
                                if in_color_space:
                                    nuke.tprint("Setting internal OCIO in_colorspace to: %s" % main_plate_name)
                                    shot_ocio['in_colorspace'].setValue(main_plate_name)
                                    shot_ocio['disable'].setValue(False)
                                    ocio_warning += "<i style='color:lawngreen'><b>OCIO Found and set.</b><br><i>"
                                    self.__update_knob_value(node, "ocio_warning", "".join(self.__wrap_text(ocio_warning, 100)))
                                    # Set OCIO based on task type
                                    if write_type != "Version":
                                        node['shot_ocio_bool'].setValue(False)                               
                                        shot_ocio['disable'].setValue(True)                                           
                                    else:
                                        nuke.tprint("Step is", self.ctx_info.step['name'])
                                        if (self.ctx_info.step['name'] == 'Comp_Texture' or
                                        self.ctx_info.step['name'] == 'Comp_Warp'):
                                            node['shot_ocio_bool'].setValue(False)
                                            shot_ocio['disable'].setValue(True)
                                        else:
                                            node['shot_ocio_bool'].setValue(True)
                                            shot_ocio['disable'].setValue(False)
                                else:
                                    nuke.tprint("!!! Could not set internal OCIO in color value to %s" % main_plate_name)
                                    shot_ocio['disable'].setValue(True)
                                    node['shot_ocio_bool'].setValue(False)
                                    ocio_warning += "<i style='color:red'><b>Warning. OCIO could not set!</b><br><i>"    
                                    self.__update_knob_value(node, "ocio_warning", "".join(self.__wrap_text(ocio_warning, 100)))
                                
                else:
                    # Nuke default - disabling OCIO
                    nuke.tprint("Disabling OCIO related settings.")
                    color_space = self.proj_info['sg_color_space']
                    node['shot_ocio_bool'].setValue(False)                               
                    node['shot_ocio_bool'].setVisible(False)   
                    shot_ocio['disable'].setValue(True)  
                    node.knob("ocio_warning").setVisible(True)                         
               
                # Set colorspace based of SG values
                if (self.ctx_info.step['name'] != "Roto" and
                write_type == "Version"):                  
                    if color_space not in node.knob('colorspace').values():
                        color_space = next((color for color in node.knob('colorspace').values() if 'default' in color), None)
                        nuke.tprint("--- Could not get color space info. Setting default value of %s." % color_space)
                    else:
                        nuke.tprint("--- Setting colorspace to %s from Projects page." % color_space)
                elif (self.ctx_info.step['name'] != "Roto" and
                write_type == "Matte"):  
                    color_space = "linear"
<<<<<<< HEAD
                elif self.ctx_info.step['name'] == "Roto":
                # self.proj_info['sg_project_color_management'] != "OCIO" or 
                # self.proj_info['sg_project_color_management'] == "OCIO"):
=======
                elif (self.ctx_info.step['name'] == "Roto"):#and
>>>>>>> abd6f0f7
                    color_space = "linear"          
                    node.knob("project_crop_bool").setValue(False)      
                    self.__embedded_format_option(node, False) 
                    nuke.tprint("--- Setting colorspace to %s for Roto" % color_space)
                else:
                    color_space = next((color for color in node.knob('colorspace').values() if 'default' in color), None)
                
                node['colorspace'].setValue(color_space)

            md = content_meta_data['metadata']
            md.fromScript(self.__get_metadata(node))    

        # Reset the render path but only if the named profile has changed - this will only
        # be the case if the user has changed the profile through the UI so this will avoid
        # the node automatically updating without the user's knowledge.
        if profile_name != old_profile_name:
            self.reset_render_path(node)

    def __get_metadata(self, node):

        # Set meta data info
        user_name = ""
        step_name = ""
        script_name = ""
        computer_name = os.getenv('COMPUTERNAME')

        try:
            user_name = self.ctx_info.user['name'].replace(' ', '_')
            step_name = self.ctx_info.step['name']
        except:
            self._app.log_debug("Failed to gt context info for meta data.")
        if nuke.root():
            script_name = os.path.split(nuke.root().name())[1]            
        metadata_info = "{set artist_name %s}\n" % user_name
        metadata_info += "{set computer_name %s}\n" % computer_name        
        metadata_info += "{set script_name %s}\n" % script_name 
        metadata_info += "{set write_node %s}\n" % node.name()  
        metadata_info += "{set pipeline_step %s}\n" %   step_name        
        
        return metadata_info

    def __populate_initial_output_name(self, template, node):
        """
        Create a suitable output name for a node based on it's profile and
        the other nodes that already exist in the scene.
        """
        if node.knob(TankWriteNodeHandler.OUTPUT_KNOB_NAME).value():
            # don't want to modify the current value if there is one
            return
        
        # first, check that output is actually used in the template and determine 
        # the default value and if the key is optional.
        # (check for the 'channel' key as well for backwards compatibility)
        have_output_key = False
        output_default = None
        output_is_optional = True
        for key_name in ["output", "channel"]:
            key = template.keys.get(key_name)
            if key:
                have_output_key = True
                if output_default is None:
                    output_default = key.default
                if output_is_optional:
                    output_is_optional = template.is_optional(key_name)                
        if not have_output_key:
            # Nothing to do!
            return
        
        # if output_default is None:
        #     # no default name - use hard coded built in
        #     output_default = "output"
        
        # # get the output names for all other nodes that are using the same profile
        # used_output_names = set()
        # node_profile = self.get_node_profile_name(node)
        # for n in self.get_nodes():
        #     if n != node and self.get_node_profile_name(n) == node_profile:
        #         used_output_names.add(n.knob(TankWriteNodeHandler.OUTPUT_KNOB_NAME).value())

        # # handle if output is optional:
        # if output_is_optional and "" not in used_output_names:
        #     # default should be an empty string:
        #     output_default = ""

        # # now ensure output name is unique:
        # postfix = 1
        # output_name = output_default
        # while output_name in used_output_names:
        #     output_name = "%s%d" % (output_default, postfix)
        #     postfix += 1
        
        # # finally, set the output name on the knob:
        # node.knob(TankWriteNodeHandler.OUTPUT_KNOB_NAME).setValue(output_name)

    def __populate_format_settings(
        self, node, file_type, file_settings, reset_all_settings=False, promoted_write_knobs=None
        ):
        """
        Controls the file format of the write node
        
        :param node:                    The Shotgun Write node to set the profile on
        :param file_type:               The file type to set on the internal Write node
        :param file_settings:           A dictionary of settings to set on the internal Write node
        :param reset_all_settings:      Determines if all settings should be set on the internal Write 
                                        node (True) or just those that aren't propagated to the Shotgun
                                        Write node (False) 
        :param promoted_write_knobs:    A list of knob names that have been promoted from the
                                        encapsulated write node. In the case where reset_all_settings
                                        is false, these knobs are treated as user-controlled knobs
                                        and will not be reset to their preset value.
        """
        # get the embedded write node
        write_node = node.node(TankWriteNodeHandler.WRITE_NODE_NAME)
        promoted_write_knobs = promoted_write_knobs or []
        
        # set the file_type
        write_node.knob("file_type").setValue(file_type)
        
        # and read it back to check that the value is what we expect
        if write_node.knob("file_type").value() != file_type:
            self._app.log_error("Shotgun write node configuration refers to an invalid file "
                                "format '%s'! Reverting to auto-detect mode instead." % file_type)
            write_node.knob("file_type").setValue("  ")
            return

        # get a list of the settings we shouldn't update:
        knobs_to_skip = []
        if not reset_all_settings:
            # Skip setting any knobs on the internal Write node that are represented by knobs on the 
            # containing Shotgun Write node.  These knobs are typically only set at first creation 
            # time or when the profile is changed as the artist is then free to change them.
            for knob_name in node.knobs():
                knob = node.knob(knob_name)

                if knob.node() == write_node:
                    knobs_to_skip.append(knob_name)

            knobs_to_skip.extend(promoted_write_knobs)

        # now apply file format settings
        for setting_name, setting_value in file_settings.iteritems():
            if setting_name in knobs_to_skip:
                # skip this setting:
                continue
            
            knob = write_node.knob(setting_name)
            if knob is None:
                self._app.log_error("%s is not a valid setting for file format %s. It will be ignored." 
                                    % (setting_name, file_type))
                continue

            knob.setValue(setting_value)
            if knob.value() != setting_value:
                self._app.log_error("Could not set %s file format setting %s to '%s'. Instead the value was set to '%s'" 
                                    % (file_type, setting_name, setting_value, knob.value()))

        # If we're not resetting everything, then we need to try and
        # make sure that the settings that the user made to the internal
        # write knobs are retained. The reason for this is that promoted
        # write knobs are handled by pre-defined link knobs, which are
        # left unlinked in the gizmo itself. This means that their values
        # are not properly written to the .nk file on save, and will
        # revert to default settings on load. On save of the .nk file, we
        # store a sanitized and serialized chunk of .nk script representing
        # all non-default knob values in a hidden knob "tk_write_node_settings".
        # Right here, we are deserializing that data and reapplying it to
        # the internal write node.
        if not reset_all_settings:
            tcl_settings = node.knob("tk_write_node_settings").value()

            if tcl_settings:
                knob_settings = pickle.loads(str(base64.b64decode(tcl_settings)))
                # We're going to filter out everything that isn't one of our
                # promoted write node knobs. This will allow us to make sure
                # that those knobs are set to the correct value, regardless
                # of what the profile settings above have done.
                filtered_settings = []

                # Example data after splitting:
                #
                # ['',
                #  'file /some/path/to/an/image.exr',
                #  'proxy /some/path/to/an/image.exr',
                #  'file_type exr',
                #  'datatype "32 bit float"',
                #  'beforeRender "<beforeRender callback script>"',
                #  'afterRender "<afterRender callback script>"']
                for setting in re.split(r"\n", knob_settings):
                    # We match the name of the knob, which is everything up to
                    # the first space character. From the example data above,
                    # that would be something like "datatype".
                    match = re.match(r"(\S+)\s.*", setting)
                    if match:
                        if match.group(1) in promoted_write_knobs:
                            self._app.log_debug(
                                "Found promoted write node knob setting: %s" % setting
                            )
                            filtered_settings.append(setting)

                self._app.log_debug(
                    "Promoted write node knob settings to be applied: %s" % filtered_settings
                )
                write_node.readKnobs(r"\n".join(filtered_settings))
                self.reset_render_path(node)

    def __set_output(self, node, output_name, increase_version=False):
        """
        Set the output on the specified node from user interaction.
        """
        self._app.log_debug("Changing the output for node '%s' to: %s" % (node.name(), output_name))
        
        # update output knob:
        self.__update_knob_value(node, TankWriteNodeHandler.OUTPUT_KNOB_NAME, output_name)
        
        if not increase_version:
            # reset the render path
            self.reset_render_path(node)
        else:
            self.reset_render_path(node, increase_version=True)

    def __wrap_text(self, t, line_length):
        """
        Wrap text to the line_length number of characters where possible
        splitting on words
        """
        lines = []
        this_line = ""
        for part in t.split(" "):
            if len(part) >= line_length:
                if this_line:
                    lines.append(this_line)
                    this_line = ""
                lines.append(part)
                this_line_len = 0
            else:
                this_line = " ".join([this_line, part]) if this_line else part
                if len(this_line) >= line_length:
                    lines.append(this_line)
                    this_line = ""
        if this_line:
            lines.append(this_line)
        return lines

    def __read_node_metadata(self, read_path):

        read_path = read_path.replace('\\','/')
        read_metadata = nuke.nodes.Read(file="%s" %(read_path))
        read_metadata['file'].setValue(read_path)
        read_metadata_info = read_metadata.metadata()
        nuke.delete(read_metadata)

        try:
            return read_metadata_info
        except:
            return None

    def __update_render_path(self, node, force_reset=False, is_proxy=False, increase_version=False):
        """
        Update the render path and the various feedback knobs based on the current
        context and other node settings.
        
        :param node:        The Shotgun Write node to update the path for
        :param force_reset: Force the path to be reset regardless of any cached
                            values
        :param is_proxy:    If True then update the proxy render path, otherwise
                            just update the normal render path.
        :returns:           The updated render path
        """
        try:
            # get the cached path without evaluating:
            cached_path = (node.knob("tk_cached_proxy_path").toScript() if is_proxy
                                    else node.knob("cached_path").toScript())

            if node in self.__currently_rendering_nodes:
                # when rendering we don't want to re-evaluate the paths as doing
                # so can cause problems!  Specifically, I found that accessing
                # width, height or format on a node can cause the evaluation
                # of the internal Write node file/proxy to not be evaluated!!
                return cached_path
            
            # it seems that querying certain things (e.g. node.width()) will sometimes cause the render 
            # and proxy paths to be re-evaluated causing this function to be called recursively which
            # can break things!  In case that happens we use some flags to track it so that the path
            # only gets updated once.
            if is_proxy:
                if self.__is_updating_proxy_path:
                    return cached_path
                else:
                    self.__is_updating_proxy_path = True
            else:
                if self.__is_updating_render_path:
                    return cached_path
                else:
                    self.__is_updating_render_path = True
    
            # get the current script path:
            script_path = self.__get_current_script_path()
                
            reset_path_button_visible = False
            path_warning = ""
            render_path = None
            cache_entry = None
            try:
                # gather the render settings to use when computing the path:
                render_template, width, height, output_name = self.__gather_render_settings(node, is_proxy)
                
                # experimental settings cache to avoid re-computing the path if nothing has changed...
                cache_item = self.__node_computed_path_settings_cache.get((node, is_proxy), (None, "", ""))
                old_cache_entry, compute_path_error, render_path = cache_item
                cache_entry = {
                    "ctx":self._app.context,
                    "width":width,
                    "height":height,
                    "output":output_name,
                    "script_path":script_path
                }
                
                if (not force_reset) and old_cache_entry and cache_entry == old_cache_entry:
                    # nothing of relevance has changed since the last time the path was changed!
                    # if there was previously an error then raise it so that it gets reported properly:
                    if compute_path_error:
                        raise TkComputePathError(compute_path_error)
                else:
                    # compute the render path
                    if not increase_version:
                        render_path = self.__compute_render_path_from(node, render_template, width, height, output_name)
                    else:
                        render_path = self.__compute_render_path_from(node, render_template, width, height, output_name, next_version = 2)
                        nuke.tprint("Increasing Version...")

            except TkComputePathError, e:
                # update cache:
                self.__node_computed_path_settings_cache[(node, is_proxy)] = (cache_entry, str(e), "")
                
                # render path could not be computed for some reason - display warning
                # to the user in the property editor:
                path_warning += "<br>".join(self.__wrap_text(
                        "The render path is currently frozen because Toolkit could not "
                        "determine a valid path!  This was due to the following problem:", 60)) + "<br>"
                path_warning += "<br>"
                path_warning += ("&nbsp;&nbsp;&nbsp;" 
                                + " <br>&nbsp;&nbsp;&nbsp;".join(self.__wrap_text(str(e), 57)) 
                                + " <br>")
                
                if cached_path:
                    # have a previously cached path so we can at least still render:
                    path_warning += "<br>"
                    path_warning += "<br>".join(self.__wrap_text(
                        "You can still render to the frozen path but you won't be able to "
                        "publish this node!", 60))
                
                render_path = cached_path
            else:
                # update cache:
                self.__node_computed_path_settings_cache[(node, is_proxy)] = (cache_entry, "", render_path)
                
                path_is_locked = False
                if not force_reset:
                    # if we force-reset the path then it will never be locked, otherwise we need to test
                    # to see if it is locked.  A path is considered locked if the render path differs
                    # from the cached path ignoring certain dynamic fields (e.g. width, height).
                    path_is_locked = self.__is_render_path_locked(node, render_path, cached_path, is_proxy)
                else:
                    # compute the render path
                    if not increase_version:
                        render_path = self.__compute_render_path_from(node, render_template, width, height, output_name)
                    else:
                        files, fields = self.get_files_on_disk(node)
                        next_version_number = 2
                        if files:
                            output_template = self._app.tank.template_from_path(files[0])
                            output_fields = output_template.get_fields(files[0])
                            next_version_number = output_fields['version'] + 1

                        render_path = self.__compute_render_path_from(node, render_template, width, height, output_name, next_version = next_version_number)
                        nuke.tprint("Increasing Version...")              

                if path_is_locked:
                    # render path was not what we expected!
                    path_warning += "<br>".join(self.__wrap_text(
                        "The path does not match the current Shotgun Work Area.  You can "
                        "still render but you will not be able to publish this node.", 60)) + "<br>"
                    path_warning += "<br>"
                    path_warning += "<br>".join(self.__wrap_text(
                        "The path will be automatically reset next time you version-up, publish "
                        "or click 'Reset Path'.", 60))
                    
                    reset_path_button_visible = True
                    render_path = cached_path
                
                if not path_is_locked or not cached_path:
                    self.__update_knob_value(node, "tk_cached_proxy_path" if is_proxy else "cached_path", render_path)
                    
                # Also update the 'last known script' to be the current script
                # this mechanism is used to determine if the script is being saved
                # as a new file or as the same file in the onScriptSave callback
                last_known_script_knob = node.knob("tk_last_known_script")
                if force_reset or not last_known_script_knob.value():
                    last_known_script_knob.setValue(script_path)
    
            # Note that this method can get called to update the proxy render path when the node 
            # isn't in proxy mode!  Because we only want to update the UI to represent the 'actual'
            # state then we check for that here:  
            if is_proxy == node.proxy():
                
                # update warning displayed to the user:
                if path_warning:
                    path_warning = "<i style='color:orange'><b><br>Warning</b><br>%s</i><br>" % path_warning
                    self.__update_knob_value(node, "path_warning", path_warning)
                    node.knob("path_warning").setVisible(True)
                else:
                    self.__update_knob_value(node, "path_warning", "")
                    node.knob("path_warning").setVisible(False)
                node.knob("reset_path").setVisible(reset_path_button_visible)
        
                # show/hide proxy mode label depending if we're currently 
                # rendering in proxy mode:
                node.knob("tk_render_mode").setVisible(is_proxy)
                
                # update the render warning label if needed:
                render_warning = ""
                if is_proxy:
                    full_render_path = self.__get_render_path(node, False)
                    if full_render_path == render_path:
                        render_warning = ("The full & proxy resolution render paths are currently the same.  "
                                          "Rendering in proxy mode will overwrite any previously rendered "
                                          "full-res frames!")
                if render_warning:
                    self.__update_knob_value(node, "tk_render_warning", 
                                             "<i style='color:orange'><b>Warning</b> <br>%s<i><br>" 
                                             % "<br>".join(self.__wrap_text(render_warning, 60)))
                    node.knob("tk_render_warning").setVisible(True)
                else:
                    self.__update_knob_value(node, "tk_render_warning", "")
                    node.knob("tk_render_warning").setVisible(False)
                
                # update output knobs:
                self.__update_output_knobs(node)
    
                # finally, update preview:
                self.__update_path_preview(node, is_proxy)
    
            return render_path           

        finally:
            # make sure we reset the update flag
            if is_proxy:
                self.__is_updating_proxy_path = False
            else:
                self.__is_updating_render_path = False
        
    def __get_render_path(self, node, is_proxy=False):
        """
        Return the currently cached path for the specified node.  This will calculate the path
        if it's not previously been cached.
        """
        path = ""

        # get the cached path to return:
        if is_proxy:
            path = node.knob("tk_cached_proxy_path").toScript()
        else:
            path = node.knob("cached_path").toScript()
            
        if not path:
            # never been cached so compute instead:                
            try:
                path = self.__compute_render_path(node, is_proxy)
            except TkComputePathError:
                    # ignore
                    pass
            
        return path

    def __get_files_on_disk(self, node, is_proxy=False):
        """
        Called from render publisher & UI (via exists_on_disk)
        Returns the files on disk associated with this node
        """
        file_name = self.__get_render_path(node, is_proxy)
        write_type = self.get_node_write_type_name(node)        
        template = self.__get_render_template(node, write_type, is_proxy, fallback_to_render=True)
        if not template.validate(file_name):
            raise Exception("Could not resolve the files on disk for node %s."
                            "The path '%s' is not recognized by Shotgun!" % (node.name(), file_name))

        fields = template.get_fields(file_name)
       
        # make sure we don't look for any eye - %V or SEQ - %04d stuff
        frames = self._app.tank.paths_from_template(template, fields, ["SEQ", "eye"])
        
        return (frames, fields)

    def __calculate_proxy_dimensions(self, node):
        """
        Calculate the proxy dimensions for the specified node.
        
        Note, there must be an easier way to do this - have emailed support! - also
        this currently doesn't work if there is an upstream reformat node set to
        anything other than a format (e.g. scale, box)!
        """
        if not nuke.exists("root"):
            return
        root = nuke.root()
        
        # calculate scale and offset to apply for proxy    
        scale_x = scale_y = 1.0
        offset_x = offset_y = 0.0
    
        proxy_type = root.knob("proxy_type").value()
        if proxy_type == "scale":
            # simple scale factor:
            scale_x = scale_y = root.knob("proxy_scale").value()
        elif proxy_type == "format":
            # Need to calculate scale and offset required to map the proxy format to the root format
    
            # root format:
            root_format = root.format()
            root_w = root_format.width()
            root_h = root_format.height()
            root_aspect = root_format.pixelAspect()    
    
            # proxy format
            proxy_format = root.knob("proxy_format").value()
            proxy_w  = proxy_format.width()
            proxy_h  = proxy_format.height()
            proxy_aspect = proxy_format.pixelAspect()
        
            # calculate scales and offsets required:
            scale_x = float(proxy_w)/float(root_w)
            scale_y = scale_x * (proxy_aspect/root_aspect)
    
            offset_x = 0.0 # this always seems to be 0.0...
            offset_y = (((proxy_h/scale_y) - root_h) * scale_y)/2.0
        else:
            # unexpected type!
            pass
    
        # calculate the scaled format for the node:
        scaled_format = node.format().scaled(scale_x,scale_y,offset_x,offset_y)
                
        #print ("sx:", scale_x, "sy:", scale_y, "tx:", offset_x, "ty:", offset_y, 
        #        "w:", scaled_format.width(), "h:", scaled_format.height())
        return (scaled_format.width(), scaled_format.height())

    def __gather_render_settings(self, node, is_proxy=False):
        """
        Gather the render template, width, height and output name required
        to compute the render path for the specified node.
        
        :param node:         The current Shotgun Write node
        :param is_proxy:     If True then compute the proxy path, otherwise compute the standard render path
        :returns:            Tuple containing (render template, width, height, output name)
        """
        write_type = self.get_node_write_type_name(node)        
        render_template = self.__get_render_template(node, write_type, is_proxy)
        width = height = 0
        output_name = ""
        
        if is_proxy:
            if not render_template:
                # we don't have a proxy template so fall back to render template.
                # there will be a warning in the UI for this
                #
                # Note: to retain backwards compatibility, if no proxy template has
                # been specified then the full-res dimensions will be used instead
                # of the proxy dimensions.
                return self.__gather_render_settings(node, False)
            
            # width & height are set to the proxy dimensions:
            width, height = self.__calculate_proxy_dimensions(node)
        else:
            # width & height are set to the node's dimensions:
            width, height = node.width(), node.height()
        
        if render_template:
            # check for 'channel' for backwards compatibility
            if "output" in render_template.keys or "channel" in render_template.keys:
                output_name = node.knob(TankWriteNodeHandler.OUTPUT_KNOB_NAME).value()
            
        return (render_template, width, height, output_name)

    def __compute_render_path(self, node, is_proxy=False):
        """
        Computes the render path for a node.

        :param node:         The current Shotgun Write node
        :param is_proxy:     If True then compute the proxy path, otherwise compute the standard render path
        :returns:            The computed render path        
        """
        
        # gather the render settings to use:
        render_template, width, height, output_name = self.__gather_render_settings(node, is_proxy)

        # compute the render path:
        return self.__compute_render_path_from(node, render_template, width, height, output_name)

    def __compute_render_path_from(self, node, render_template, width, height, output_name, next_version= 1):
        """
        Computes the render path for a node using the specified settings

        :param node:               The current Shotgun Write node
        :param render_template:    The render template to use to construct the render path
        :param width:              The width of the rendered images
        :param height:             The height of the rendered images
        :param output_name:        The toolkit output name specified by the user for this node
        :returns:                  The computed render path        
        """
        # nuke.tprint("Computing render path!")
        # Get write type
        write_type = self.get_node_write_type_name(node)

        # make sure we have a valid template:
        if not render_template:
            raise TkComputePathError("Unable to determine the render template to use!")
        
        # get the current script path:
        curr_filename = self.__get_current_script_path()

        # create fields dict with all the metadata
        #
        
        # extract the work fields from the script path using the work_file template:
        fields = {}
        if curr_filename and self._script_template and self._script_template.validate(curr_filename):
            fields = self._script_template.get_fields(curr_filename)
            if (write_type == "Version" or 
                write_type == "Test"):
                pass
            else:
                # TODO: Setup version numbers that start at v001 for precomps
                # fields.update({'version': next_version})
                pass
                
       
            
        if not fields:
            raise TkComputePathError("The current script is not a Shotgun Work File!")

        # Force use of %d format for nuke renders:
        fields["SEQ"] = "FORMAT: %d"
        
        # use %V - full view printout as default for the eye field
        fields["eye"] = "%V"

        # add in width & height:
        fields["width"] = width
        fields["height"] = height

        # add in date values for YYYY, MM, DD
        today = datetime.date.today()
        fields["YYYY"] = today.year
        fields["MM"] = today.month
        fields["DD"] = today.day

        # validate the output name - be backwards compatible with 'channel' as well
        for key_name in ["output", "channel"]:
            if key_name in fields:
                del(fields[key_name])
            
            if key_name in render_template.keys:
                if not output_name:
                    if not render_template.is_optional(key_name):
                        raise TkComputePathError("A valid output name is required by this profile for the '%s' field!"
                                                 % key_name)
                else:
                    if not render_template.keys[key_name].validate(output_name):                
                        raise TkComputePathError("The output name '%s' contains illegal characters!" % output_name)
                    fields[key_name] = output_name            
         
        # update with additional fields from the context:       
        fields.update(self._app.context.as_template_fields(render_template))

        # generate the render path:
        path = ""
        try:
            path = render_template.apply_fields(fields)
        except TankError, e:
            raise TkComputePathError(str(e))
        
        # make slahes uniform:
        path = path.replace(os.path.sep, "/")
        
        """
        try:
            file, fields = self.get_files_on_disk(node)
            nuke.tprint("Version number: %s" % str(fields['version']))
            nuke.tprint("Path: %s" % file[0])
            ext_match = file[0]
            path_to_test = file
        except:
            nuke.tprint("nope")

        # Test for existing folder contents
        if self.test_folder_for_renders(path):
            if (self.test_folder_for_renders(path)[0] and 
                self.test_folder_for_renders(path)[2]):
                ext_match = self.test_folder_for_renders(path)[2]
                path_to_test = self.test_folder_for_renders(path)[1]
                ext_match_string = ""
                files_warning = ""
                read_creator = "Unknown"

                # Get extension of file
                if ext_match >1:
                    for i in ext_match:
                        ext_match_string += " " + i + " "
                else:
                    ext_match_string = ext_match[0]
                # Get user that created files
                if not self.__read_node_metadata(path_to_test):
                    pass
                else:
                    try:
                        read_creator = self.__read_node_metadata(path_to_test)['exr/nuke/artist_name']
                    except:
                        pass

                files_warning += "<i style='color:orange'><b>Careful Now!</b><br><i>" 
                files_warning += "<i style='color:orange'><b>%s</b> files already exist in this location.<br>" % ext_match_string
                files_warning += "<i style='color:red'><b>Author:</b> %s</i>" % read_creator
                self.__update_knob_value(node, "files_warning", "".join(self.__wrap_text(files_warning, 100)))
                node.knob("files_warning").setVisible(True)

            else:
                self.__update_knob_value(node, "files_warning", "")
                node.knob("files_warning").setVisible(False)

        else:
            self.__update_knob_value(node, "files_warning", "")
            node.knob("files_warning").setVisible(False)
        """

        return path

    def __is_render_path_locked(self, node, render_path, cached_path, is_proxy=False):
        """
        Return True if the render path is currently locked because something unexpected
        has changed.  When the render path is locked, the cached version will always be
        used until it has been reset by an intentional user change/edit.
        
        The path is locked if a new path generated with the previous template fields
        would be different to the cached path ignoring the width & height fields. 
        """
        # get the render template:
        write_type = self.get_node_write_type_name(node)
        render_template = self.__get_render_template(node, write_type, is_proxy, fallback_to_render=True)
        if not render_template:
            return True        
        
        path_is_locked = False
        if cached_path:
            # Need to determine if something unexpected has changed in the file path that 
            # we care about. To do this, we need to:
            # - Extract previous fields from cached path - if this fails then it tells us 
            #   that a static part of the template has changed
            # - Compare previous fields with new fields - this will tell us if a field we 
            #   care about has changed (we can ignore width, height differences).
            prev_fields = {}
            try:
                prev_fields = render_template.get_fields(cached_path)
            except TankError:
                # failed to extract or apply fields so something changed!
                path_is_locked = True
            else:
                # get the new fields from the render path and compare:
                new_fields = render_template.get_fields(render_path)
                
                path_is_locked = (len(new_fields) != len(prev_fields))
                if not path_is_locked:
                    for name, value in new_fields.iteritems():
                        if name not in prev_fields:
                            path_is_locked = True
                            break
                        
                        if name in ["width", "height", "YYYY", "MM", "DD"]:
                            # ignore these as they are free to change!
                            continue
                        elif prev_fields[name] != value:
                            path_is_locked = True
                            break
                        
        return path_is_locked     
                
    def __setup_new_node(self, node):
        """
        Setup a node when it's created (either directly or as a result of loading a script).
        This allows us to dynamically populate the profile list.

        This method will re-process the node and reapply settings in case it has
        been previously processed.

        .. note:: There are edge cases in Nuke where a node has already been previously
                  set up but for another context - this can happen as a consequence of
                  bugs in the automatic context switching. It is therefore not safe to
                  assume that setting up of these nodes only needs to happen once -
                  it needs to happen whenever the toolkit write node configuration
                  changes.

        :param node:    The Shotgun Write Node to set up
        """
        # check that this node is actually a Gizmo.  It might not be if 
        # it was created/loaded when the Gizmo wasn't available!
        if not isinstance(node, nuke.Gizmo):
            return
        
        if self.__is_node_fully_constructed(node):
            # node has already been constructed for this session!
            return
        
        self._app.log_debug("Setting up new node...")

        # reset the construction flag to ensure that
        # the node is toggled into its incomplete state
        # this will disable certain callbacks from firing.
        self.__set_final_construction_flag(node, False)

        # populate the profiles list as this isn't stored with the file and is
        # dynamic based on the user's configuration
        profile_names = list(self._profile_names)
        current_profile_name = self.get_node_profile_name(node)
        if current_profile_name and current_profile_name not in self._profiles:
            # profile no longer exists but we need to handle this so add it
            # to the list:
            current_profile_name = "%s [Not Found]" % current_profile_name
            profile_names.insert(0, current_profile_name)
            
        list_profiles = node.knob("tk_profile_list").values()
        if list_profiles != profile_names:
            node.knob("tk_profile_list").setValues(profile_names)
        
        reset_all_profile_settings = False
        if not current_profile_name:
            # default to first profile:
            current_profile_name = node.knob("tk_profile_list").value()
            # and as this node has never had a profile set, lets make
            # sure we reset all settings 
            reset_all_profile_settings = True 



        # Ensure that the output name matches the node name if
        # that option is enabled on the node. This is primarily
        # going to handle the situation where a node with "use name as
        # output name" enabled is copied and pasted. When it is
        # pasted the node will get a new name to avoid a collision
        # and we need to make sure we update the output name to
        # match that new name.
        if node.knob(TankWriteNodeHandler.USE_NAME_AS_OUTPUT_KNOB_NAME).value():
            # force output name to be the node name:
            new_output_name = node.knob("name").value()
            self.__set_output(node, new_output_name)

        # now that the node is constructed, we can process
        # knob changes correctly.
        self.__set_final_construction_flag(node, True)

        # set the write type for creation of correct output
        write_type = self.get_node_write_type_name(node)        
        if self._curr_entity_type == 'Shot':
            if self.proj_info['name'] == "Breakdowns":
                node.node("project_reformat")['disable'].setValue(True)                    
                node.knob('project_crop_bool').setVisible(False)                       
                node.knob('shot_ocio_bool').setVisible(False)                   
            else:
                if write_type == "Version":
                    node.knob('convert_to_write').setVisible(False) 
                    if self.ctx_info.step['name'] == "Roto":
                        nuke.tprint("Creating Roto SG Write node")
                        self.__update_knob_value(node, "tk_profile_list", "Exr")
                        node.knob('write_type').setValues(['Version', 'Denoise'])
                        node.knob(TankWriteNodeHandler.OUTPUT_KNOB_NAME).setEnabled(True)
                        node.knob("project_crop_bool").setValue(False)
                        node.node("project_reformat")['disable'].setValue(True)
                    elif self.ctx_info.step['name'] == "Cleanup":
                        node.node("project_reformat")['disable'].setValue(True)                   
                    else:
                        node.knob(TankWriteNodeHandler.OUTPUT_KNOB_NAME).setEnabled(False)                       
                        node.node("project_reformat")['disable'].setValue(False)
                        node.knob("project_crop_bool").setValue(True)
                        if node['tk_project_format_cache'].value() == "False":
                            node.knob("project_crop_bool").setValue(False)
                elif write_type == "Matte":
                    node.knob(TankWriteNodeHandler.OUTPUT_KNOB_NAME).setEnabled(True)                       
                    node.node("project_reformat")['disable'].setValue(False)
                    node.knob("project_crop_bool").setValue(True)
                    if node['tk_project_format_cache'].value() == "False":
                        node.knob("project_crop_bool").setValue(False)

        if self._curr_entity_type == 'Asset':
            if write_type == "Version":
                node.knob(TankWriteNodeHandler.OUTPUT_KNOB_NAME).setEnabled(False)      
                node.node("project_reformat")['disable'].setValue(True)                    
                node.knob('project_crop_bool').setVisible(False)
        # ensure that the correct entry is selected from the list:
        self.__update_knob_value(node, "tk_profile_list", current_profile_name)
        # and make sure the node is up-to-date with the profile:
        self.__set_profile(node, current_profile_name, write_type, reset_all_settings=reset_all_profile_settings)
                   
        # ensure that the disable value properly propogates to the internal write node:
        write_node = node.node(TankWriteNodeHandler.WRITE_NODE_NAME)
        write_node["disable"].setValue(node["disable"].value())

        # now that the node is constructed, we can process
        # knob changes correctly.
        self.__set_final_construction_flag(node, True)

        # now that the node is constructed, we can process knob changes
        # correctly.
        # node.knob("tk_is_fully_constructed").setValue(True)
        # node.knob("tk_is_fully_constructed").setEnabled(False)
    
    def __set_final_construction_flag(self, node, status):
        """
        Controls the flag that indicates that a node has been
        finalized.

        :param node: nuke node object
        :param status: boolean flag to indicating finalized state.
        """
        if status:
            node.knob("tk_is_fully_constructed").setValue(True)
            node.knob("tk_is_fully_constructed").setEnabled(False)
        else:
            node.knob("tk_is_fully_constructed").setEnabled(True)
            node.knob("tk_is_fully_constructed").setValue(False)

    def __is_node_fully_constructed(self, node):
        """
        The tk_is_fully_constructed knob is set to True after the onCreate callback has completed.  This
        mechanism allows the code to ignore other callbacks that may fail because things aren't set
        up correctly (e.g. knobChanged calls for default values when loading a script).
        """
        try:
            if not node.knob("tk_is_fully_constructed"):
                return False
            else:
                pass
                # self._app.log_debug("Fully constructed: %s" % node.knob("tk_is_fully_constructed").value())
        except:
            return False

        
        return node.knob("tk_is_fully_constructed").value()

    def __write_type_changed(self, node, detail_enabled):#, profile_type, channel_type):
        # Profile input
        # write_type_profile  =   profile_type
        # profile_channels    =   channel_type
        # Detail input
        self.__update_knob_value(node, TankWriteNodeHandler.OUTPUT_KNOB_NAME, "")   

        node.knob(TankWriteNodeHandler.OUTPUT_KNOB_NAME).setEnabled(detail_enabled)

    def __test_write_message(self):
        # Pop warning that the renders saved to the Test location 

        user_name = self._app.context.user['name'].split()
        nuke.message(
            "Hi %s" % str(user_name[0]) + "\n"
            "\n"
            "Please be aware that this is a temporary location.\n"
            "Renders saved here will be removed at the end of the week.\n")
    
    def __version_up_visible(self, node, visible):
        
        node.knob('increase_version').setVisible(visible)
        node.knob('revert_to_version').setVisible(visible)

    def __embedded_format_option(self, node, value):
        if value == True:
            node.node("project_reformat")['disable'].setValue(False)
            node.node("delivery_reformat")['disable'].setValue(False)
        elif value == False:
            node.node("project_reformat")['disable'].setValue(True)
            node.node("delivery_reformat")['disable'].setValue(True)    

    def __embedded_ocio_option(self, node, value):
        if value == True:
            node.node("shot_ocio")['disable'].setValue(False)
        elif value == False:
            node.node("shot_ocio")['disable'].setValue(True)

    def __set_project_crop(self, node, bool_value):
        node["project_crop_bool"].setValue(bool_value)

    def __set_project_crop_cache(self, node, bool_value):
        if not bool_value:
            node['tk_project_format_cache'].setValue("False")
            nuke.tprint("Disabling project reformat and caching.")

    def __on_knob_changed(self):
        """
        Callback that gets called whenever the value for a knob on a Shotgun Write
        node is set.
        
        Note, this gets called numerous times when a script is loaded as well as when
        a knob is changed via the user/script
        """
        node = nuke.thisNode()
        knob = nuke.thisKnob()
        grp = nuke.thisGroup()

        if not self.__is_node_fully_constructed(node):
            # knobChanged will be called during script load for all knobs with non-default 
            # values.  We want to ignore these implicit changes so we make use of a knob to
            # keep track of the node creation.  If the node isn't fully created we ignore
            # all knob changes
            #print "Ignoring change to %s.%s value = %s" % (node.name(), knob.name(), knob.value())
            return
            
        write_type = self.get_node_write_type_name(node)
        write_type_profile = "Exr"
        if self.proj_info['sg_delivery_fileset'] != None:
            if write_type == "Version":
                write_type_profile = self.proj_info['sg_delivery_fileset']['name'].capitalize()

        
        # Main handler area for knob changed
        if knob.name() == "tk_profile_list":
            # change the profile for the specified node:
            new_profile_name = knob.value()
            self.__set_profile(node, new_profile_name, write_type, reset_all_settings=True)
        elif knob.name() == TankWriteNodeHandler.OUTPUT_KNOB_NAME:
            # internal cached output has been changed!
            new_output_name = knob.value()
            if (not new_output_name or
            write_type == 'Version'):
                pass
            else:
                node['name'].setValue(write_type+"_"+str(new_output_name))
                if node.knob(TankWriteNodeHandler.USE_NAME_AS_OUTPUT_KNOB_NAME).value():
                    # force output name to be the node name:
                    new_output_name = node.knob("name").value()
            self.__set_output(node, new_output_name)      
        elif knob.name() == "name":      
            # node name has changed:
            if write_type != "Version":
                if node.knob(TankWriteNodeHandler.USE_NAME_AS_OUTPUT_KNOB_NAME).value():
                    # set the output to the node name
                    self.__set_output(node, knob.value())
        elif knob.name() == TankWriteNodeHandler.USE_NAME_AS_OUTPUT_KNOB_NAME:
            # checkbox controlling if the name should be used as the output has been toggled
            name_as_output = knob.value()
            node.knob(TankWriteNodeHandler.OUTPUT_KNOB_NAME).setEnabled(not name_as_output)
            if name_as_output:
                # update output to reflect the node name:
                self.__set_output(node, node.knob("name").value())
        elif knob.name() == "write_type":
            if self._curr_entity_type == 'Shot':
                if self.proj_info['name'] == "Breakdowns":
                    pass
                else:
                    if write_type == "Version":
                        node.knob('convert_to_write').setVisible(False)  
                        self.__set_project_crop(node, True)
                        self.__write_type_changed(node, False)
                        self.__embedded_format_option(node, True)             
                        if self.ctx_info.step['name'] == "Roto":
                            self.__set_project_crop(node, False)
                    if write_type == "Matte":
                        node.knob('convert_to_write').setVisible(False)
                        self.__set_project_crop(node, True)
                        self.__write_type_changed(node, False)
                        self.__embedded_format_option(node, True)
                    elif write_type == "Test":
                        self.__set_project_crop(node, False)
                        self.__write_type_changed(node, True)
                        self.__test_write_message()
                        self.__embedded_format_option(node, False)
                    else:
                        node.knob('convert_to_write').setVisible(True) 
                        self.__set_project_crop(node, False)
                        self.__write_type_changed(node, True)
                        write_type_profile = "Exr"   
                        self.__embedded_format_option(node, False)
                        try:
                            node.node("Write1").knob("autocrop").setValue(True)
                        except:
                            pass

                # Scans script for existing name clashes and renames accordingly
                existing_node_names = [n.name() for n in nuke.allNodes(group=nuke.root())]
                new_output_name = ""
                postfix = 1
                while True:
                    new_name = "%s%d" % (knob.value(), postfix)
                    if new_name not in existing_node_names:
                        node.knob("name").setValue(new_name)
                        break
                    else:
                        postfix += 1
                self.__set_output(node, new_output_name)  
                # Updates the predefined profile based on the write type
                self.__update_knob_value(node, "tk_profile_list", write_type_profile)                 
                # reset profile
                self.__set_profile(node, write_type_profile, write_type, reset_all_settings=True)
            elif self._curr_entity_type == 'Asset':
                if write_type== "Version":
                    self.__update_knob_value(node, TankWriteNodeHandler.OUTPUT_KNOB_NAME, "")   
                    node.knob(TankWriteNodeHandler.OUTPUT_KNOB_NAME).setEnabled(True)
                elif write_type == "Precomp":
                    self.__update_knob_value(node, TankWriteNodeHandler.OUTPUT_KNOB_NAME, "")   
                    node.knob(TankWriteNodeHandler.OUTPUT_KNOB_NAME).setEnabled(True)                 
                    write_type_profile = "Exr"
                elif write_type == "Element":
                    self.__update_knob_value(node, TankWriteNodeHandler.OUTPUT_KNOB_NAME, "")   
                    node.knob(TankWriteNodeHandler.OUTPUT_KNOB_NAME).setEnabled(True)
                    write_type_profile =  "Exr"
                elif write_type == "Denoise":
                    self.__update_knob_value(node, TankWriteNodeHandler.OUTPUT_KNOB_NAME, "")   
                    node.knob(TankWriteNodeHandler.OUTPUT_KNOB_NAME).setEnabled(False)                  
                elif write_type == "Cleanup":
                    self.__update_knob_value(node, TankWriteNodeHandler.OUTPUT_KNOB_NAME, "")   
                    node.knob(TankWriteNodeHandler.OUTPUT_KNOB_NAME).setEnabled(False)                
                elif write_type == "Test":
                    self.__update_knob_value(node, TankWriteNodeHandler.OUTPUT_KNOB_NAME, "")   
                    node.knob(TankWriteNodeHandler.OUTPUT_KNOB_NAME).setEnabled(True)                 
                    self.__test_write_message()
                elif write_type == "Matte":
                    self.__update_knob_value(node, TankWriteNodeHandler.OUTPUT_KNOB_NAME, "")   
                    node.knob(TankWriteNodeHandler.OUTPUT_KNOB_NAME).setEnabled(True)                              
                # Updates the predefined profile based on the write type
                self.__update_knob_value(node, "tk_profile_list", write_type_profile)                
                # reset profile
                self.__set_profile(node, write_type_profile, write_type, reset_all_settings=True)                      
        elif knob.name() == "write_type_info":
            write_type_url = "http://10.80.10.239/mediawiki-1.25.2/index.php?title=VFX_Wiki#SG_Write_Nodes"
            webbrowser.open_new_tab(write_type_url)     
        elif knob.name() == "project_crop_bool":   
            self.__embedded_format_option(node, knob.value())
            self.__set_project_crop_cache(node, knob.value())
        elif knob.name() == "shot_ocio_bool":   
            self.__embedded_ocio_option(node, knob.value())            
        elif knob.name() == "exr_datatype":   
            try:
                node.node("Write1").knob("datatype").setValue(knob.value())
            except:
                pass
        elif knob.name() == "dpx_datatype":   
            try:
                node.node("Write1").knob("datatype").setValue(knob.value())            
            except:
                pass
        elif knob.name() == "convert_to_write":
            self.convert_sg_to_nuke_write_nodes(selected_node=node)                
        elif knob.name() == "auto_crop":
            try:
                node.node("Write1").knob("autocrop").setValue(knob.value())
            except:
                pass            
        elif knob.name() == "increase_version":
            nuke.tprint("Increasing version.")
            """
            new_output_name = node.knob(TankWriteNodeHandler.OUTPUT_KNOB_NAME).value()
            if not new_output_name:
                nuke.tprint("Get base ouptput for write type!")
                self.__set_output(node, new_output_name, increase_version=True)  
            else:
                node['name'].setValue(write_type+"_"+str(new_output_name))
                if node.knob(TankWriteNodeHandler.USE_NAME_AS_OUTPUT_KNOB_NAME).value():
                    # force output name to be the node name:
                    new_output_name = node.knob("name").value()
                self.__set_output(node, new_output_name, increase_version=True)  
            """
        elif knob.name() == "revert_to_version":
            nuke.tprint("Reverting to last version.")
        else:
            # Propogate changes to certain knobs from the gizmo/group to the
            # encapsulated Write node.
            #
            # The normal mechanism of linking these knobs can't be used because the
            # knob already exists as part of the base node (it's not added by the gizmo)
            knobs_to_propogate = ["disable"]
            
            # check if the value for this knob should be propogated:
            knob_name = knob.name()
            if knob_name in knobs_to_propogate:
                # find the enclosed write node:
                write_node = grp.node(TankWriteNodeHandler.WRITE_NODE_NAME)
                if not write_node:
                    return
            
                # propogate the value:
                self._app.log_debug("Propogating value for '%s.%s' to '%s.%s.%s'" 
                                    % (grp.name(), knob_name, grp.name(), write_node.name(), knob_name))
                
                write_node.knob(knob_name).setValue(nuke.thisKnob().value())
    
    def __get_current_script_path(self):
        """
        Get the current script path (if the current script has been saved).  This will
        use the nuke.scriptName() call if available (Nuke 8+ ?) otherwise it will fall
        back to the slightly less safe nuke.root().name() - this will result in an
        internal error (not a catchable exception) if the root object doesn't yet exist
        (e.g. whilst the file is being loaded).
        
        :returns:   The current Nuke script path or None if the script hasn't been
                    saved yet.  The path will have os-correct slashes
        """
        script_path = None
        if hasattr(nuke, "scriptName"):
            # scriptName method is new for Nuke 8
            try:
                script_path = nuke.scriptName()
            except:
                # script has never been saved!
                script_path = None
        else:
            # check nuke.root - note that this isn't safe to do if
            # the root node hasn't been created yet!
            if nuke.exists("root"):
                script_path = nuke.root().name()
                if script_path == "Root":
                    script_path = None
            
        if script_path:
            # convert to os-style slashes:
            script_path = script_path.replace("/", os.path.sep)
            
        return script_path
                
    def __on_script_save(self):
        """
        Called when the script is saved.
        
        Iterates over the Shotgun write nodes in the scene.  If the script is being saved as
        a new file then it resets all render paths before saving
        """
        save_file_path = self.__get_current_script_path()
        if not save_file_path:
            # script has never been saved as anything!
            return
        
        for n in self.get_nodes():
            # check to see if the script is being saved to a new file or the same file:
            knob = n.knob("tk_last_known_script")
            if not knob:
                continue
             
            last_known_path = knob.value()
            if last_known_path:
                # correct slashes for compare:
                last_known_path = last_known_path.replace("/", os.path.sep)
                
            if last_known_path != save_file_path:
                # we're saving to a new file so reset the render path:
                try:
                    self.reset_render_path(n)
                except:
                    # don't want any exceptions to stop the save!
                    pass

            # For each of our nodes, we need to keep a record of any non-default
            # knob values on the encapsulated write node. We will need this when
            # this file is re-opened, as the dynamically-linked, "promoted" write
            # knobs do not save to the .nk file properly, and so their values are
            # lost on load. We sanitize and serialize the .nk script data that the
            # writeKnobs() method gives us, and then store that in a hidden knob
            # tk_write_node_settings for use when repopulating the file_type
            # settings on load.
            write_node = n.node(TankWriteNodeHandler.WRITE_NODE_NAME)
            nk_data = write_node.writeKnobs(
                nuke.WRITE_NON_DEFAULT_ONLY | nuke.TO_SCRIPT | nuke.TO_VALUE
            )
            knob_changes = pickle.dumps(nk_data)
            self.__update_knob_value(
                n,
                "tk_write_node_settings",
                unicode(base64.b64encode(knob_changes)),
            )
                
    def __on_user_create(self):
        """
        Called when the user creates a Shotgun Write node.  Not called when loading
        or pasting a script.
        """
        node = nuke.thisNode()
        
        # check that this node is actually a Gizmo.  It might not be if 
        # it was created/loaded when the Gizmo wasn't available!
        if not isinstance(node, nuke.Gizmo):
            # it's not so we can't do anything!
            return
        
        # setup the new node:
        self.__setup_new_node(node)
        
        # populate the initial output name based on the render template:
        write_type = self.get_node_write_type_name(node)        
        render_template = self.get_render_template(node, write_type)
        self.__populate_initial_output_name(render_template, node)

    def __hide_UI(self, node, ui_name_array, visibility):

        if not ui_name_array:
            return
        else: 
            for i in ui_name_array:
                k = node.knob(i)
                if k:
                    k.setVisible(visibility)

    def __disable_UI(self, node, ui_name_array, enabled):

        if not ui_name_array:
            return
        else: 
            for i in ui_name_array:
                k = node.knob(i)
                k.setEnabled(enabled)

    def __update_knob_values(self, node, name, values_list):

        if not values_list:
            return None     
        else:
            k = node.knob(name)
            if k.values != values_list:
                k.setValues(values_list)

    def __get_list_index(self, the_list, item_name):

        if the_list:
            if item_name in the_list:
                return the_list.index(item_name)
            else:
                nuke.tprint ("Couldn't find the given item_name in list")
                return 0<|MERGE_RESOLUTION|>--- conflicted
+++ resolved
@@ -1877,13 +1877,7 @@
                 elif (self.ctx_info.step['name'] != "Roto" and
                 write_type == "Matte"):  
                     color_space = "linear"
-<<<<<<< HEAD
-                elif self.ctx_info.step['name'] == "Roto":
-                # self.proj_info['sg_project_color_management'] != "OCIO" or 
-                # self.proj_info['sg_project_color_management'] == "OCIO"):
-=======
                 elif (self.ctx_info.step['name'] == "Roto"):#and
->>>>>>> abd6f0f7
                     color_space = "linear"          
                     node.knob("project_crop_bool").setValue(False)      
                     self.__embedded_format_option(node, False) 
