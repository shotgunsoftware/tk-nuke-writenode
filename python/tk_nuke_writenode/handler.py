# Copyright (c) 2013 Shotgun Software Inc.
# 
# CONFIDENTIAL AND PROPRIETARY
# 
# This work is provided "AS IS" and subject to the Shotgun Pipeline Toolkit 
# Source Code License included in this distribution package. See LICENSE.
# By accessing, using, copying or modifying this work you indicate your 
# agreement to the Shotgun Pipeline Toolkit Source Code License. All rights 
# not expressly granted therein are reserved by Shotgun Software Inc.

import os
import sys
import tempfile
import pickle
import datetime
import base64
import re

import nuke
import nukescripts

import tank
from tank import TankError
from tank.platform import constants

# Special exception raised when the work file cannot be resolved.
class TkComputePathError(TankError):
    pass

class TankWriteNodeHandler(object):
    """
    Handles requests and processing from a tank write node.
    """

    SG_WRITE_NODE_CLASS = "WriteTank"
    SG_WRITE_DEFAULT_NAME = "ShotgunWrite"
    WRITE_NODE_NAME = "Write1"

    OUTPUT_KNOB_NAME = "tank_channel"
    USE_NAME_AS_OUTPUT_KNOB_NAME = "tk_use_name_as_channel"

    ################################################################################################
    # Construction

    def __init__(self, app):
        """
        Construction
        """
        self._app = app
        self._script_template = self._app.get_template("template_script_work")
        
        # cache the profiles:
        self._promoted_knobs = {}
        self._profile_names = []
        self._profiles = {}
        
        self.__currently_rendering_nodes = set()
        self.__node_computed_path_settings_cache = {}
        self.__path_preview_cache = {}
        # flags to track when the render and proxy paths are being updated.
        self.__is_updating_render_path = False
        self.__is_updating_proxy_path = False

        self.populate_profiles_from_settings()
            
    ################################################################################################
    # Properties
            
    @property
    def profile_names(self):
        """
        return the list of available profile names
        """
        return self._profile_names
            
    ################################################################################################
    # Public methods

    def populate_profiles_from_settings(self):
        """
        Sources profile definitions from the current app settings.
        """
        self._profiles = {}
        self._profile_names = []

        for profile in self._app.get_setting("write_nodes", []):
            name = profile["name"]
            if name in self._profiles:
                self._app.log_warning("Configuration contains multiple Write Node profiles called '%s'!  Only the "
                                      "first will be available" % name)                
                continue
            
            self._profile_names.append(name)
            self._profiles[name] = profile

    def populate_script_template(self):
        """
        Sources the current context's work file template from the parent app.
        """
        self._script_template = self._app.get_template("template_script_work")
            
    def get_nodes(self):
        """
        Returns a list of tank write nodes
        """
        if nuke.exists("root"):
            return nuke.allNodes(group=nuke.root(), 
                                 filter=TankWriteNodeHandler.SG_WRITE_NODE_CLASS, 
                                 recurseGroups = True)
        else:
            return []
            
    def get_node_name(self, node):
        """
        Return the name for the specified node
        """
        return node.name()

    def get_node_profile_name(self, node):
        """
        Return the name of the profile the specified node is using
        """
        return node.knob("profile_name").value()
    
    def get_node_tank_type(self, node):
        """
        Return the tank type for the specified node
        """
        settings = self.__get_node_profile_settings(node)
        if settings:
            return settings["tank_type"]
        
    def get_render_template(self, node):
        """
        helper function. Returns the associated render template obj for a node
        """
        return self.__get_render_template(node)

    def get_publish_template(self, node):
        """
        helper function. Returns the associated pub template obj for a node
        """
        return self.__get_publish_template(node)

    def get_proxy_render_template(self, node):
        """
        helper function. Returns the associated render proxy template obj for a node.
        If this hasn't been defined then it falls back to the regular render template.
        """
        return self.__get_render_template(node, is_proxy=True, fallback_to_render=True)

    def get_proxy_publish_template(self, node):
        """
        helper function. Returns the associated pub template obj for a node
        """
        return (self.__get_publish_template(node, True)
                or self.__get_publish_template(node, False))

    def compute_render_path(self, node):
        """
        Public method to compute and return the render path
        """
        return self.__compute_render_path(node, is_proxy=False)

    def compute_proxy_path(self, node):
        """
        Public method to compute and return the proxy render path
        """
        return self.__compute_render_path(node, is_proxy=True)

    def get_files_on_disk(self, node):
        """
        Called from render publisher & UI (via exists_on_disk)
        Returns the files on disk associated with this node
        """
        return self.__get_files_on_disk(node, False)

    def get_proxy_files_on_disk(self, node):
        """
        Called from render publisher & UI (via exists_on_disk)
        Returns the files on disk associated with this node
        """
        return self.__get_files_on_disk(node, True)

    def render_path_is_locked(self, node):
        """
        Return True if the render path is currently locked because something unexpected
        has changed.  When the render path is locked, the cached version will always be
        used until it has been reset by an intentional user change/edit.
        """
        # calculate the path:
        render_path = ""
        try:
            render_path = self.__compute_render_path(node)
        except:
            return True
        
        # get the cached path:
        cached_path = self.__get_render_path(node)
        
        return self.__is_render_path_locked(node, render_path, cached_path)

    def reset_render_path(self, node):
        """
        Reset the render path of the specified node.  This
        will force the render path to be updated based on
        the current script path and configuraton
        """
        is_proxy = node.proxy()
        self.__update_render_path(node, force_reset=True, is_proxy=is_proxy)     
        self.__update_render_path(node, force_reset=True, is_proxy=(not is_proxy))

    def create_new_node(self, profile_name):
        """
        Creates a new write node

        :returns: a node object.
        """
        curr_filename = self.__get_current_script_path()
        if not curr_filename:
            nuke.message("Please save the file first!")
            return

        # make sure that the file is a proper tank work path
        if not self._script_template.validate(curr_filename):
            nuke.message("This file is not a Shotgun work file. Please use Shotgun Save-As in order "
                         "to save the file as a valid work file.")
            return

        # new node please!
        node = nuke.createNode(TankWriteNodeHandler.SG_WRITE_NODE_CLASS)

        # rename to our new default name:
        existing_node_names = [n.name() for n in nuke.allNodes()]
        postfix = 1
        while True:
            new_name = "%s%d" % (TankWriteNodeHandler.SG_WRITE_DEFAULT_NAME, postfix)
            if new_name not in existing_node_names:
                node.knob("name").setValue(new_name)
                break
            else:
                postfix += 1

        self._app.log_debug("Created Shotgun Write Node %s" % node.name())

        # set the profile:
        self.__set_profile(node, profile_name, reset_all_settings=True)

        return node

    def process_placeholder_nodes(self):
        """
        Convert any placeholder nodes to TK Write Nodes
        """
        self._app.log_debug("Looking for placeholder nodes to process...")
        
        node_found = False
        for n in nuke.allNodes("ModifyMetaData"):
            if not n.name().startswith("ShotgunWriteNodePlaceholder"):
                continue

            self._app.log_debug("Found ShotgunWriteNodePlaceholder node: %s" % n)
            metadata = n.metadata()
            profile_name = metadata.get("name")
            output_name = metadata.get("output") or metadata.get("channel") # for backwards compatibility 

            # Make sure the profile is valid:
            if profile_name not in self._profiles:
                self._app.log_warning("Unknown write node profile in file, skipping: %s" % profile_name)
                continue

            # try and ensure we're connected to the tree after we delete the nodes
            if not node_found:
                node_found = True
                try:
                    n.dependencies()[0].setSelected(True)
                except:
                    pass

            # create the node:
            new_node = self.create_new_node(profile_name)

            # set the output:
            self.__set_output(new_node, output_name)
            
            # And remove the original metadata
            nuke.delete(n)

    def generate_thumbnail(self, node):
        """
        generates a thumbnail in a temp location and returns the path to it.
        It is the responsibility of the caller to delete this thumbnail afterwards.
        The thumbnail will be in png format.

        Returns None if no thumbnail could be generated
        """
        # get thumbnail node

        th_node = node.node("create_thumbnail")
        if th_node is None:
            # write gizmo that does not have the create thumbnail node
            return None
        th_node.knob("disable").setValue(False)
        
        png_path = tempfile.NamedTemporaryFile(suffix=".png", prefix="tanktmp", delete=False).name

        # set render output - make sure to use a path with slashes on all OSes
        th_node.knob("file").setValue(png_path.replace(os.path.sep, "/"))
        th_node.knob("proxy").setValue(png_path.replace(os.path.sep, "/"))

        # and finally render!
        try:
            # pick mid frame
            current_in = nuke.root()["first_frame"].value()
            current_out = nuke.root()["last_frame"].value()
            frame_to_render = (current_out - current_in) / 2 + current_in
            frame_to_render = int(frame_to_render)
            render_node_name = "%s.create_thumbnail" % node.name()
            # and do it - always render the first view we find.
            first_view = nuke.views()[0]
            nuke.execute(render_node_name, 
                         start=frame_to_render, 
                         end=frame_to_render, 
                         incr=1, 
                         views=[first_view])
        except Exception, e:
            self._app.log_warning("Thumbnail could not be generated: %s" % e)
            # remove the temp file
            try:
                os.remove(png_path)
            except:
                pass
            png_path = None
        finally:
            # reset paths
            th_node.knob("file").setValue("")
            th_node.knob("proxy").setValue("")
            th_node.knob("disable").setValue(True)

        return png_path

    def add_callbacks(self):
        """
        Add callbacks to watch for certain events:
        """
        # add callback to check for placeholder nodes
        nuke.addOnScriptLoad(self.process_placeholder_nodes, nodeClass="Root")

        # script save callback used to reset paths whenever
        # a script is saved as a new name
        nuke.addOnScriptSave(self.__on_script_save)
        
        # user create callback that gets executed whenever a Shotgun Write Node
        # is created by the user
        nuke.addOnUserCreate(self.__on_user_create, nodeClass=TankWriteNodeHandler.SG_WRITE_NODE_CLASS)

        # set up all existing nodes:
        for n in self.get_nodes():
            self.__setup_new_node(n)
        
    def remove_callbacks(self):
        """
        Removed previously added callbacks
        """
        nuke.removeOnScriptLoad(self.process_placeholder_nodes, nodeClass="Root")
        nuke.removeOnScriptSave(self.__on_script_save)
        nuke.removeOnUserCreate(self.__on_user_create, nodeClass=TankWriteNodeHandler.SG_WRITE_NODE_CLASS)

    def convert_sg_to_nuke_write_nodes(self):
        """
        Utility function to convert all Shotgun Write nodes to regular
        Nuke Write nodes.
        
        # Example use:
        import sgtk
        eng = sgtk.platform.current_engine()
        app = eng.apps["tk-nuke-writenode"]
        # Convert Shotgun write nodes to Nuke write nodes:
        app.convert_to_write_nodes()
        """
        # clear current selection:
        nukescripts.clear_selection_recursive()
        
        # get write nodes:
        sg_write_nodes = self.get_nodes()
        for sg_wn in sg_write_nodes:
        
            # set as selected:
            sg_wn.setSelected(True)
            node_name = sg_wn.name()
            node_pos = (sg_wn.xpos(), sg_wn.ypos())
            
            # create new regular Write node:
            new_wn = nuke.createNode("Write")
            new_wn.setSelected(False)
        
            # copy across file & proxy knobs (if we've defined a proxy template):
            new_wn["file"].setValue(sg_wn["cached_path"].evaluate())
            if sg_wn["proxy_render_template"].value():
                new_wn["proxy"].setValue(sg_wn["tk_cached_proxy_path"].evaluate())
            else:
                new_wn["proxy"].setValue("")

            # make sure file_type is set properly:
            int_wn = sg_wn.node(TankWriteNodeHandler.WRITE_NODE_NAME)
            new_wn["file_type"].setValue(int_wn["file_type"].value())
        
            # copy across any knob values from the internal write node.
            for knob_name, knob in int_wn.knobs().iteritems():
                # skip knobs we don't want to copy:
                if knob_name in ["file_type", "file", "proxy", "beforeRender", "afterRender", 
                              "name", "xpos", "ypos"]:
                    continue
                
                if knob_name in new_wn.knobs():
                    try:
                        new_wn[knob_name].setValue(knob.value())
                    except TypeError:
                        # ignore type errors:
                        pass
        
            # copy across select knob values from the Shotgun Write node:
            for knob_name in ["tile_color", "postage_stamp", "label"]:
                new_wn[knob_name].setValue(sg_wn[knob_name].value())
        
            # Store Toolkit specific information on write node
            # so that we can reverse this process later

            # profile
            knob = nuke.String_Knob("tk_profile_name")
            knob.setValue(sg_wn["profile_name"].value())
            new_wn.addKnob(knob)
            
            # output
            knob = nuke.String_Knob("tk_output")
            knob.setValue(sg_wn[TankWriteNodeHandler.OUTPUT_KNOB_NAME].value())
            new_wn.addKnob(knob)
            
            # use node name for output
            knob = nuke.Boolean_Knob(TankWriteNodeHandler.USE_NAME_AS_OUTPUT_KNOB_NAME)
            knob.setValue(sg_wn[TankWriteNodeHandler.USE_NAME_AS_OUTPUT_KNOB_NAME].value())
            new_wn.addKnob(knob)
        
            # templates
            knob = nuke.String_Knob("tk_render_template")
            knob.setValue(sg_wn["render_template"].value())
            new_wn.addKnob(knob)
            
            knob = nuke.String_Knob("tk_publish_template")
            knob.setValue(sg_wn["publish_template"].value())
            new_wn.addKnob(knob)
            
            knob = nuke.String_Knob("tk_proxy_render_template")
            knob.setValue(sg_wn["proxy_render_template"].value())
            new_wn.addKnob(knob)
            
            knob = nuke.String_Knob("tk_proxy_publish_template")
            knob.setValue(sg_wn["proxy_publish_template"].value())
            new_wn.addKnob(knob)
        
            # delete original node:
            nuke.delete(sg_wn)
        
            # rename new node:
            new_wn.setName(node_name)
            new_wn.setXpos(node_pos[0])
            new_wn.setYpos(node_pos[1])
            
    def convert_nuke_to_sg_write_nodes(self):
        """
        Utility function to convert all Nuke Write nodes to Shotgun
        Write nodes (only converts Write nodes that were previously
        Shotgun Write nodes)

        # Example use:
        import sgtk
        eng = sgtk.platform.current_engine()
        app = eng.apps["tk-nuke-writenode"]
        # Convert previously converted Nuke write nodes back to 
        # Shotgun write nodes:
        app.convert_from_write_nodes()
        """
        # clear current selection:
        nukescripts.clear_selection_recursive()
        
        # get write nodes:
        write_nodes = nuke.allNodes(group=nuke.root(), filter="Write", recurseGroups = True)
        for wn in write_nodes:
        
            # look for additional toolkit knobs:
            profile_knob = wn.knob("tk_profile_name")
            output_knob = wn.knob("tk_output")
            use_name_as_output_knob = wn.knob(TankWriteNodeHandler.USE_NAME_AS_OUTPUT_KNOB_NAME)
            render_template_knob = wn.knob("tk_render_template")
            publish_template_knob = wn.knob("tk_publish_template")
            proxy_render_template_knob = wn.knob("tk_proxy_render_template")
            proxy_publish_template_knob = wn.knob("tk_proxy_publish_template")
        
            if (not profile_knob
                or not output_knob
                or not use_name_as_output_knob
                or not render_template_knob
                or not publish_template_knob
                or not proxy_render_template_knob
                or not proxy_publish_template_knob):
                # can't convert to a Shotgun Write Node as we have missing parameters!
                continue

            # set as selected:
            wn.setSelected(True)
            node_name = wn.name()
            node_pos = (wn.xpos(), wn.ypos())
            
            # create new Shotgun Write node:
            new_sg_wn = nuke.createNode(TankWriteNodeHandler.SG_WRITE_NODE_CLASS)
            new_sg_wn.setSelected(False)

            # copy across file & proxy knobs as well as all cached templates:
            new_sg_wn["cached_path"].setValue(wn["file"].value())
            new_sg_wn["tk_cached_proxy_path"].setValue(wn["proxy"].value())
            new_sg_wn["render_template"].setValue(render_template_knob.value())
            new_sg_wn["publish_template"].setValue(publish_template_knob.value())
            new_sg_wn["proxy_render_template"].setValue(proxy_render_template_knob.value())
            new_sg_wn["proxy_publish_template"].setValue(proxy_publish_template_knob.value())
            
            # set the profile & output - this will cause the paths to be reset:
            # Note, we don't call the method __set_profile() as we don't want to
            # run all the normal logic that runs as part of switching the profile.
            # Instead we want this node to be rebuilt as close as possible to the
            # original before it was converted to a regular Nuke write node.
            profile_name = profile_knob.value()
            new_sg_wn["profile_name"].setValue(profile_name)
            new_sg_wn["tk_profile_list"].setValue(profile_name)
            new_sg_wn[TankWriteNodeHandler.OUTPUT_KNOB_NAME].setValue(output_knob.value())
            new_sg_wn[TankWriteNodeHandler.USE_NAME_AS_OUTPUT_KNOB_NAME].setValue(use_name_as_output_knob.value())

            # make sure file_type is set properly:
            int_wn = new_sg_wn.node(TankWriteNodeHandler.WRITE_NODE_NAME)
            int_wn["file_type"].setValue(wn["file_type"].value())

            # copy across and knob values from the internal write node.
            for knob_name, knob in wn.knobs().iteritems():
                # skip knobs we don't want to copy:
                if knob_name in ["file_type", "file", "proxy", "beforeRender", "afterRender", 
                              "name", "xpos", "ypos", "disable", "tile_color", "postage_stamp",
                              "label"]:
                    continue
                
                if knob_name in int_wn.knobs():
                    try:
                        int_wn[knob_name].setValue(knob.value())
                    except TypeError:
                        # ignore type errors:
                        pass
        
            # explicitly copy some settings to the new Shotgun Write Node instead:
            for knob_name in ["disable", "tile_color", "postage_stamp"]:
                new_sg_wn[knob_name].setValue(wn[knob_name].value())
                
            # delete original node:
            nuke.delete(wn)
        
            # rename new node:
            new_sg_wn.setName(node_name)
            new_sg_wn.setXpos(node_pos[0])
            new_sg_wn.setYpos(node_pos[1])       


    ################################################################################################
    # Public methods called from gizmo - although these are public, they should 
    # be considered as private and not used directly!

    def on_knob_changed_gizmo_callback(self):
        """
        Called when the value of a knob on a Shotgun Write Node is changed
        """
        self.__on_knob_changed()

    def on_node_created_gizmo_callback(self):
        """
        Called when an instance of a Shotgun Write Node is created.  This can
        be when the node is created for the first time or when it is loaded
        or imported/pasted from an existing script.
        """
        # NOTE: Future self or other person: every time we touch this method to
        # try to fix one of the PythonObject ValueErrors that Nuke occasionally
        # raises on file open, it breaks something for someone. Most recently, it
        # was farm setups for a few clients. It's best if we just leave this
        # alone from now on, unless we someday have a better understanding of
        # what's going on and the consequences of changing the on_node_created
        # behavior.
        self.__setup_new_node(nuke.thisNode())

    def on_compute_path_gizmo_callback(self):
        """
        Callback executed when nuke requests the location of the std output to be computed on the internal Write
        node.  Returns a path on disk. This will return the path in a form that Nuke likes (eg. with slashes). 
        
        It also updates the preview fields on the node. and the UI
        """
        # the ShotgunWrite node is the current node's parent:
        node = nuke.thisParent()
        if not node:
            return
        
        # don't do anything until the node is fully constructed!
        if not self.__is_node_fully_constructed(node):
            return

        # return the render path but don't reset it:
        path = self.__update_render_path(node, is_proxy=False)
        return path

    def on_compute_proxy_path_gizmo_callback(self):
        """
        Callback executed when nuke requests the location of the std output to be computed on the internal Write
        node.  Returns a path on disk. This will return the path in a form that Nuke likes (eg. with slashes). 
        """
        # the ShotgunWrite node is the current node's parent:
        node = nuke.thisParent()
        if not node:
            return
        
        # don't do anything until the node is fully constructed!
        if not self.__is_node_fully_constructed(node):
            return

        # return the render path but don't reset it:
        path = self.__update_render_path(node, is_proxy=True)
        return path
    
    def on_show_in_fs_gizmo_callback(self):
        """
        Shows the location of the node in the file system.
        This is a callback which is executed when the show in fs
        button is pressed on the nuke write node.
        """
        node = nuke.thisNode()
        if not node:
            return
        
        render_dir = None

        # first, try to just use the current cached path:
        is_proxy = node.proxy()
        render_path = self.__get_render_path(node, is_proxy)
        if render_path:
            # the above method returns nuke style slashes, so ensure these
            # are pointing correctly
            render_path = render_path.replace("/", os.path.sep)
            
            dir_name = os.path.dirname(render_path)
            if os.path.exists(dir_name):
                render_dir = dir_name
                
        if not render_dir:
            # render directory doesn't exist so try using location
            # of rendered frames instead:
            try:
                files = self.get_files_on_disk(node)
                if len(files) == 0:
                    nuke.message("There are no %srenders for this node yet!\n"
                             "When you render, the files will be written to "
                             "the following location:\n\n%s" 
                             % (("proxy " if is_proxy else ""), render_path))
                else:
                    render_dir = os.path.dirname(files[0])
            except Exception, e:
                nuke.message("Unable to jump to file system:\n\n%s" % e)                
        
        # if we have a valid render path then show it:      
        if render_dir:
            system = sys.platform

            # run the app
            if system == "linux2":
                cmd = "xdg-open \"%s\"" % render_dir
            elif system == "darwin":
                cmd = "open '%s'" % render_dir
            elif system == "win32":
                cmd = "cmd.exe /C start \"Folder\" \"%s\"" % render_dir
            else:
                raise Exception("Platform '%s' is not supported." % system)

            self._app.log_debug("Executing command '%s'" % cmd)
            exit_code = os.system(cmd)
            if exit_code != 0:
                nuke.message("Failed to launch '%s'!" % cmd)

    def on_reset_render_path_gizmo_callback(self):
        """
        Callback from the gizmo whenever the reset path button is pressed.
        """
        node = nuke.thisNode()
        if not node:
            return
        
        self.reset_render_path(node)
    
    def on_copy_path_to_clipboard_gizmo_callback(self):
        """
        Callback from the gizmo whenever the 'Copy path to clipboard' button
        is pressed.
        """
        node = nuke.thisNode()
        
        # get the path depending if in full or proxy mode:
        is_proxy = node.proxy()
        render_path = self.__get_render_path(node, is_proxy)
        
        # use Qt to copy the path to the clipboard:
        from sgtk.platform.qt import QtGui
        QtGui.QApplication.clipboard().setText(render_path)
    
    def on_before_render_gizmo_callback(self):
        """
        Callback from nuke whenever a tank write node is about to be rendered.
        """        
        # the current node is the internal 'Write1' Write node:
        node = nuke.thisNode()
        if not node:
            return

        views = node.knob("views").value().split()

        if len(views) < 2:
            # check if proxy render or not
            if nuke.root()["proxy"].value():
                # proxy mode
                out_file = node.knob("proxy").evaluate()
            else:
                out_file = node.knob("file").evaluate()

            out_dir = os.path.dirname(out_file)
            self._app.ensure_folder_exists(out_dir)
            
        else:
            # stereo or odd number of views...
            for view in views:
                if nuke.root()["proxy"].value():
                    # proxy mode
                    out_file = node.knob("proxy").evaluate(view=view)
                else:
                    out_file = node.knob("file").evaluate(view=view)

                out_dir = os.path.dirname(out_file)
                self._app.ensure_folder_exists(out_dir)
                
        # add group/parent to list of currently rendering nodes:
        grp = nuke.thisGroup()
        if grp:
            self.__currently_rendering_nodes.add(grp)

        # Run any beforeRender code that the user added in the node's Python
        # tab manually.
        cmd = grp.knob("tk_before_render").value()

        if cmd:
            try:
                exec(cmd)
            except Exception:
                self._app.log_error("The Write node's beforeRender setting failed "
                                    "to execute!")
                raise
    def on_after_render_gizmo_callback(self):
        """
        Callback from nuke whenever a tank write node has finished being rendered
        """        
        # the current node is the internal 'Write1' Write node:
        node = nuke.thisNode()
        if not node:
            return
        
        # remove parent/group from list of currently rendering nodes:
        grp = nuke.thisGroup()
        if grp and grp in self.__currently_rendering_nodes:
            self.__currently_rendering_nodes.remove(grp)

        # Run any afterRender code that the user added in the node's Python
        # tab manually.
        cmd = grp.knob("tk_after_render").value()

        if cmd:
            try:
                exec(cmd)
            except Exception:
                self._app.log_error("The Write node's afterRender setting failed "
                                    "to execute!")
                raise

    ################################################################################################
    # Private methods

    def __get_node_profile_settings(self, node):
        """
        Find the profile settings for the specified node
        """
        profile_name = self.get_node_profile_name(node)
        if profile_name:
            return self._profiles.get(profile_name)

    def __get_template(self, node, name):
        """
        Get the named template for the specified node.
        """
        template_name = None
        
        # get the template from the nodes profile settings:
        settings = self.__get_node_profile_settings(node)
        if settings:
            template_name = settings[name]
            if template_name:
                # update the cached setting:
                self.__update_knob_value(node, name, template_name)
        else:
            # the profile probably doesn't exist any more so
            # try to use the cached version
            template_name = node.knob(name).value()
            
        return self._app.get_template_by_name(template_name)
    
    def __get_render_template(self, node, is_proxy=False, fallback_to_render=False):
        """
        Get a specific render template for the current profile
        
        :param is_proxy:            Specifies which of the two
        :param fallback_to_render:  If true and proxy template is null then the
                                    render template will be returned instead.
        """
        if is_proxy:
            template = self.__get_template(node, "proxy_render_template")
            if template or not fallback_to_render:
                return template

        return self.__get_template(node, "render_template") 
    
    def __get_publish_template(self, node, is_proxy=False):
        """
        Get a specific publish template for the current profile
        """
        if is_proxy:
            return self.__get_template(node, "proxy_publish_template")
        else:
            return self.__get_template(node, "publish_template")
    
    def __is_output_used(self, node):
        """
        Determine if output key is used in either the render or the proxy render
        templates
        """
        render_template = self.__get_render_template(node, is_proxy=False)
        proxy_render_template = self.__get_render_template(node, is_proxy=True)
        
        for template in [render_template, proxy_render_template]:
            if not template:
                continue
            # check for output key and also channel for backwards compatibility!
            if "output" in template.keys or "channel" in template.keys:
                return True
            
        return False
    
    def __update_knob_value(self, node, name, new_value):
        """
        Update the value for the specified knob on the specified node
        but only if it is different to the current value to avoid 
        unneccesarily invalidating the cache
        """
        current_value = node.knob(name).value()
        if new_value != current_value: 
            node.knob(name).setValue(new_value)
    
    def __update_output_knobs(self, node):
        """
        Update output knob visibility depending if output is a key
        in the render template or not
        """
        output_knob = node.knob(TankWriteNodeHandler.OUTPUT_KNOB_NAME)
        name_as_output_knob = node.knob(TankWriteNodeHandler.USE_NAME_AS_OUTPUT_KNOB_NAME)
        
        output_is_used = self.__is_output_used(node)
        name_as_output = name_as_output_knob.value() 
        
        output_knob.setEnabled(output_is_used and not name_as_output)
        output_knob.setVisible(output_is_used)
        name_as_output_knob.setVisible(output_is_used)    
    
    def __update_path_preview(self, node, is_proxy):
        """
        Updates the path preview fields on the tank write node.
        """
        # first set up the node label
        # this will be displayed on the node in the graph
        # useful to tell what type of node it is
        pn = node.knob("profile_name").value()
        label = "Shotgun Write %s" % pn
        self.__update_knob_value(node, "label", label)

        # get the render path:
        path = self.__get_render_path(node, is_proxy)

        # calculate the parts:
        context_path = local_path = file_name = ""

        # check to see if we have cached the various pieces for this node:
        cache_key = (path, self._app.context)
        cached_path_preview = self.__path_preview_cache.get(cache_key)
        if cached_path_preview:
            context_path = cached_path_preview["context_path"]
            local_path = cached_path_preview["local_path"]
            file_name = cached_path_preview["file_name"]
        else:
            # normalize the path for os platform
            norm_path = path.replace("/", os.sep)
    
            # get the file name
            file_name = os.path.basename(norm_path)
            render_dir = os.path.dirname(norm_path)
    
            # now get the context path
            context_path = None
            for x in self._app.context.entity_locations:
                if render_dir.startswith(x):
                    context_path = x
    
            if context_path:
                # found a context path!
                # chop off this bit from the normalized path
                local_path = render_dir[len(context_path):]
                # drop start slash
                if local_path.startswith(os.sep):
                    local_path = local_path[len(os.sep):]
                # e.g. for path   /mnt/proj/shotXYZ/renders/v003/hello.%04d.exr
                # context_path:   /mnt/proj/shotXYZ
                # local_path:     renders/v003
            else:
                # skip the local path
                context_path = render_dir
                local_path = ""
                # e.g. for path   /mnt/proj/shotXYZ/renders/v003/hello.%04d.exr
                # context_path:   /mnt/proj/shotXYZ/renders/v003
                # local_path:
    
            self.__path_preview_cache[cache_key] = {"context_path":context_path, 
                                                    "local_path":local_path, 
                                                    "file_name":file_name}
    
        # update the preview knobs - note, not sure why but
        # under certain circumstances the property editor doesn't
        # update correctly - hiding and showing the knob seems to
        # fix this though without any noticeable side effect       
        def set_path_knob(name, value):
            k = node.knob(name)
            if k.value() != value:
                k.setValue(value)
            k.setVisible(False)
            k.setVisible(True)
        
        set_path_knob("path_context", context_path)
        set_path_knob("path_local", local_path)
        set_path_knob("path_filename", file_name)
        

    def __apply_cached_file_format_settings(self, node, promoted_knobs=[]):
        """
        Apply the file_type and settings that have been cached on the node to the internal
        Write node.  This mechanism is used when the settings can't be retrieved from the
        profile for some reason.
        
        :param node:    The Shotgun write node to retrieve and apply the settings on
        """
        file_type = node["tk_file_type"].value()
        if not file_type:
            return
        
        file_settings_str = node["tk_file_type_settings"].value()
        file_settings = {}
        try:
            # file_settings_str is a pickled dictionary so convert it back to a dictionary:
            file_settings = pickle.loads(file_settings_str) or {}
        except Exception, e:
            self._app.log_warning("Failed to extract cached file settings from node '%s' - %s" 
                              % node.name(), e)

        # update the node:
        self.__populate_format_settings(node, file_type, file_settings, False, promoted_knobs)        
        

    def __set_profile(self, node, profile_name, reset_all_settings=False):
        """
        Set the current profile for the specified node.
        
        :param node:                The Shotgun Write node to set the profile on
        :param profile_name:        The name of the profile to set on the node
        :param reset_all_settings:  If true then all settings from the profile will be reset on the node.  If 
                                    false, only those that _aren't_ propagated up to the Shotgun Write node will 
                                    be reset.  For example, if colorspace has been set in the profile and force
                                    is False then the knob won't get reset to the value from the profile.
        """
        # can't change the profile if this isn't a valid profile:
        if profile_name not in self._profiles:
            # at the very least, try to restore the file format settings from the cached values:
            self.__apply_cached_file_format_settings(node)
            return

        # get the profile details:
        profile = self._profiles.get(profile_name)
        if not profile:
            # this shouldn't really ever happen!
            self._app.log_warning("Failed to find a write node profile called '%s' for node '%s'!" 
                                  % profile_name, node.name())
            # at the very least, try to restore the file format settings from the cached values:
            self.__apply_cached_file_format_settings(node)            
            return

        self._app.log_debug("Changing the profile for node '%s' to: %s" % (node.name(), profile_name))

        # keep track of the old profile name:
        old_profile_name = node.knob("profile_name").value()

        # pull settings from profile:
        render_template = self._app.get_template_by_name(profile["render_template"])
        publish_template = self._app.get_template_by_name(profile["publish_template"])
        proxy_render_template = self._app.get_template_by_name(profile["proxy_render_template"])
        proxy_publish_template = self._app.get_template_by_name(profile["proxy_publish_template"])
        file_type = profile["file_type"]
        file_settings = profile["settings"]
        tile_color = profile["tile_color"]
        use_node_name = profile["use_node_name"]
        tank_channel = profile["tank_channel"]
        promote_write_knobs = profile.get("promote_write_knobs", [])

        # If the profile hasn't changed, just apply cached file format settings
        if profile_name == old_profile_name:
            self.__apply_cached_file_format_settings(node, promote_write_knobs)
            return

        # Make sure any invalid entries are removed from the profile list:
        list_profiles = node.knob("tk_profile_list").values()
        if list_profiles != self._profile_names:
            node.knob("tk_profile_list").setValues(self._profile_names)

        # update both the list and the cached value for profile name:
        self.__update_knob_value(node, "profile_name", profile_name)
        self.__update_knob_value(node, "tk_profile_list", profile_name)

        # Save the old output knob values
        old_use_node_name = node.knob(TankWriteNodeHandler.USE_NAME_AS_OUTPUT_KNOB_NAME).value()
        old_output_name = node.knob(TankWriteNodeHandler.OUTPUT_KNOB_NAME).value()

        output_name = tank_channel
        if use_node_name:
            # Ensure that the output name matches the node name if
            # that option is enabled on the node. This is primarily
            # going to handle the situation where a node with "use name as
            # output name" enabled is copied and pasted. When it is
            # pasted the node will get a new name to avoid a collision
            # and we need to make sure we update the output name to
            # match that new name.
            output_name = node.knob("name").value()

        # update the output tank channel
        self.__update_knob_value(node, TankWriteNodeHandler.OUTPUT_KNOB_NAME, output_name)
        self.__update_knob_value(node, TankWriteNodeHandler.USE_NAME_AS_OUTPUT_KNOB_NAME, use_node_name)

        # set the format
        self.__populate_format_settings(
            node,
            file_type,
            file_settings,
            reset_all_settings,
            promote_write_knobs,
        )

        # cache the type and settings on the root node so that 
        # they get serialized with the script:
        self.__update_knob_value(node, "tk_file_type", file_type)
        self.__update_knob_value(node, "tk_file_type_settings", pickle.dumps(file_settings))

        # write the template name to the node so that we know it later
        self.__update_knob_value(node, "render_template", render_template.name)
        self.__update_knob_value(node, "publish_template", publish_template.name)
        self.__update_knob_value(node, "proxy_render_template", 
                                 proxy_render_template.name if proxy_render_template else "")
        self.__update_knob_value(node, "proxy_publish_template", 
                                 proxy_publish_template.name if proxy_publish_template else "")

        # If a node's tile_color was defined in the profile then set it:
        if not tile_color or len(tile_color) != 3:
            if tile_color:
                # don't have exactly three values for RGB so log a warning:
                self._app.log_warning(("The tile_color setting for profile '%s' must contain 3 values (RGB) - this "
                                    "setting will be ignored!") % profile_name)
            
            # reset tile_color knob value back to default:
            default_value = int(node["tile_color"].defaultValue())
            self.__update_knob_value(node, "tile_color", default_value)
        else:
            # build packed RGB
            # (Red << 24) + (Green << 16) + (Blue << 8)
            packed_rgb = 0
            for element in tile_color:
                packed_rgb = (packed_rgb + min(max(element, 0), 255)) << 8 
        
            self.__update_knob_value(node, "tile_color", packed_rgb)

        # Reset the render path but only if the named profile has changed - this will only
        # be the case if the user has changed the profile through the UI so this will avoid
        # the node automatically updating without the user's knowledge.
        # Also update if the use_node_name or tank_channel attrs have changed.
        if profile_name != old_profile_name or use_node_name != old_use_node_name or \
            output_name != old_output_name:
            self.reset_render_path(node)

    def __populate_initial_output_name(self, template, node):
        """
        Create a suitable output name for a node based on it's profile and
        the other nodes that already exist in the scene.
        """
        if node.knob(TankWriteNodeHandler.OUTPUT_KNOB_NAME).value():
            # don't want to modify the current value if there is one
            return
        
        # first, check that output is actually used in the template and determine 
        # the default value and if the key is optional.
        # (check for the 'channel' key as well for backwards compatibility)
        have_output_key = False
        output_default = None
        output_is_optional = True
        for key_name in ["output", "channel"]:
            key = template.keys.get(key_name)
            if key:
                have_output_key = True
                if output_default is None:
                    output_default = key.default
                if output_is_optional:
                    output_is_optional = template.is_optional(key_name)                
        if not have_output_key:
            # Nothing to do!
            return
        
        if output_default is None:
            # no default name - use hard coded built in
            output_default = "output"
        
        # get the output names for all other nodes that are using the same profile
        used_output_names = set()
        node_profile = self.get_node_profile_name(node)
        for n in self.get_nodes():
            if n != node and self.get_node_profile_name(n) == node_profile:
                used_output_names.add(n.knob(TankWriteNodeHandler.OUTPUT_KNOB_NAME).value())

        # handle if output is optional:
        if output_is_optional and "" not in used_output_names:
            # default should be an empty string:
            output_default = ""

        # now ensure output name is unique:
        postfix = 1
        output_name = output_default
        while output_name in used_output_names:
            output_name = "%s%d" % (output_default, postfix)
            postfix += 1
        
        # finally, set the output name on the knob:
        node.knob(TankWriteNodeHandler.OUTPUT_KNOB_NAME).setValue(output_name)

    def __populate_format_settings(
        self, node, file_type, file_settings, reset_all_settings=False, promoted_write_knobs=None
    ):
        """
        Controls the file format of the write node
        
        :param node:                    The Shotgun Write node to set the profile on
        :param file_type:               The file type to set on the internal Write node
        :param file_settings:           A dictionary of settings to set on the internal Write node
        :param reset_all_settings:      Determines if all settings should be set on the internal Write 
                                        node (True) or just those that aren't propagated to the Shotgun
                                        Write node (False) 
        :param promoted_write_knobs:    A list of knob names that have been promoted from the
                                        encapsulated write node. In the case where reset_all_settings
                                        is false, these knobs are treated as user-controlled knobs
                                        and will not be reset to their preset value.
        """
        # get the embedded write node
        write_node = node.node(TankWriteNodeHandler.WRITE_NODE_NAME)
        promoted_write_knobs = promoted_write_knobs or []
<<<<<<< HEAD

=======
        
>>>>>>> dc5f4c40
        # set the file_type
        write_node.knob("file_type").setValue(file_type)
        
        # and read it back to check that the value is what we expect
        if write_node.knob("file_type").value() != file_type:
            self._app.log_error("Shotgun write node configuration refers to an invalid file "
                                "format '%s'! Reverting to auto-detect mode instead." % file_type)
            write_node.knob("file_type").setValue("  ")
            return
<<<<<<< HEAD

        # If we're not resetting everything, then we need to try and
        # make sure that the settings that the user made to the internal
        # write knobs are retained. The reason for this is that promoted
        # write knobs are handled by pre-defined link knobs, which are
        # left unlinked in the gizmo itself. This means that their values
        # are not properly written to the .nk file on save, and will
        # revert to default settings on load. On save of the .nk file, we
        # store a sanitized and serialized chunk of .nk script representing
        # all non-default knob values in a hidden knob "tk_write_node_settings".
        # Right here, we are deserializing that data and reapplying it to
        # the internal write node. After this is done, we continue with
        # the normal format settings logic, which will handle setting
        # any non-promoted knobs to their preset values.
        if not reset_all_settings:
            tcl_settings = node.knob("tk_write_node_settings").value()
            if tcl_settings:
                knob_settings = pickle.loads(str(base64.b64decode(tcl_settings)))
                # We need to remove the "file" and "proxy" settings that are always
                # going to be baked into these knob settings. If we don't, the baked-out
                # paths will replace the expressions that we have hooked up for those
                # knobs.
                for setting in re.split(r"\n", knob_settings):
                    if not setting.startswith("file ") and not setting.startswith("proxy "):
                        write_node.readKnobs(setting)
                self.reset_render_path(node)
=======
>>>>>>> dc5f4c40

        # get a list of the settings we shouldn't update:
        knobs_to_skip = []
        if not reset_all_settings:
            # Skip setting any knobs on the internal Write node that are represented by knobs on the 
            # containing Shotgun Write node.  These knobs are typically only set at first creation 
            # time or when the profile is changed as the artist is then free to change them.
            for knob_name in node.knobs():
                knob = node.knob(knob_name)

                if knob.node() == write_node:
                    knobs_to_skip.append(knob_name)

            knobs_to_skip.extend(promoted_write_knobs)

        # now apply file format settings
        for setting_name, setting_value in file_settings.iteritems():
            if setting_name in knobs_to_skip:
                # skip this setting:
                continue
            
            knob = write_node.knob(setting_name)
            if knob is None:
                self._app.log_error("%s is not a valid setting for file format %s. It will be ignored." 
                                    % (setting_name, file_type))
                continue

            knob.setValue(setting_value)
            if knob.value() != setting_value:
                self._app.log_error("Could not set %s file format setting %s to '%s'. Instead the value was set to '%s'" 
                                    % (file_type, setting_name, setting_value, knob.value()))

<<<<<<< HEAD
        # Hide the promoted knobs that might exist from the previously
        # active profile.
        for promoted_knob in self._promoted_knobs.get(node, []):
            promoted_knob.setFlag(nuke.INVISIBLE)

        self._promoted_knobs[node] = []

        # We'll use link knobs to tie our top-level knob to the write node's
        # knob that we want to promote.
        for i, knob_name in enumerate(promoted_write_knobs):
            target_knob = write_node.knob(knob_name)
            if not target_knob:
                self._app.log_warning("Knob %s does not exist and will not be promoted." % knob_name)
                continue

            link_name = "_promoted_" + str(i)

            # We have 20 link knobs stashed away to use.  If we overflow that
            # then we will simply create a new link knob and deal with the
            # fact that it will end up in a "User" tab in the UI. The reason
            # that we store a gaggle of link knobs on the gizmo is that it's
            # the only way to present the promoted knobs in the write node's
            # primary tab.  Adding knobs after the node exists results in them
            # being shoved into a "User" tab all by themselves, which is lame.
            if i > 19:
                link_knob = nuke.Link_Knob(link_name)
            else:
                # We have to pull the link knobs from the knobs dict rather than
                # by name, otherwise we'll get the link target and not the link
                # itself if this is a link that was previously used.
                link_knob = node.knobs()[link_name]

            link_knob.setLink(target_knob.fullyQualifiedName())
            label = target_knob.label() or knob_name
            link_knob.setLabel(label)
            link_knob.clearFlag(nuke.INVISIBLE)
            self._promoted_knobs[node].append(link_knob)

        # Adding knobs might have caused us to jump tabs, so we will set
        # back to the first tab.
        if len(promoted_write_knobs) > 19:
            node.setTab(0)
=======
        # If we're not resetting everything, then we need to try and
        # make sure that the settings that the user made to the internal
        # write knobs are retained. The reason for this is that promoted
        # write knobs are handled by pre-defined link knobs, which are
        # left unlinked in the gizmo itself. This means that their values
        # are not properly written to the .nk file on save, and will
        # revert to default settings on load. On save of the .nk file, we
        # store a sanitized and serialized chunk of .nk script representing
        # all non-default knob values in a hidden knob "tk_write_node_settings".
        # Right here, we are deserializing that data and reapplying it to
        # the internal write node.
        if not reset_all_settings:
            tcl_settings = node.knob("tk_write_node_settings").value()

            if tcl_settings:
                knob_settings = pickle.loads(str(base64.b64decode(tcl_settings)))
                # We're going to filter out everything that isn't one of our
                # promoted write node knobs. This will allow us to make sure
                # that those knobs are set to the correct value, regardless
                # of what the profile settings above have done.
                filtered_settings = []

                # Example data after splitting:
                #
                # ['',
                #  'file /some/path/to/an/image.exr',
                #  'proxy /some/path/to/an/image.exr',
                #  'file_type exr',
                #  'datatype "32 bit float"',
                #  'beforeRender "<beforeRender callback script>"',
                #  'afterRender "<afterRender callback script>"']
                for setting in re.split(r"\n", knob_settings):
                    # We match the name of the knob, which is everything up to
                    # the first space character. From the example data above,
                    # that would be something like "datatype".
                    match = re.match(r"(\S+)\s.*", setting)
                    if match:
                        if match.group(1) in promoted_write_knobs:
                            self._app.log_debug(
                                "Found promoted write node knob setting: %s" % setting
                            )
                            filtered_settings.append(setting)

                self._app.log_debug(
                    "Promoted write node knob settings to be applied: %s" % filtered_settings
                )
                write_node.readKnobs(r"\n".join(filtered_settings))
                self.reset_render_path(node)
>>>>>>> dc5f4c40

    def __set_output(self, node, output_name):
        """
        Set the output on the specified node from user interaction.
        """
        self._app.log_debug("Changing the output for node '%s' to: %s" % (node.name(), output_name))
        
        # update output knob:
        self.__update_knob_value(node, TankWriteNodeHandler.OUTPUT_KNOB_NAME, output_name)
        
        # reset the render path:
        self.reset_render_path(node)

    def __wrap_text(self, t, line_length):
        """
        Wrap text to the line_length number of characters where possible
        splitting on words
        """
        lines = []
        this_line = ""
        for part in t.split(" "):
            if len(part) >= line_length:
                if this_line:
                    lines.append(this_line)
                    this_line = ""
                lines.append(part)
                this_line_len = 0
            else:
                this_line = " ".join([this_line, part]) if this_line else part
                if len(this_line) >= line_length:
                    lines.append(this_line)
                    this_line = ""
        if this_line:
            lines.append(this_line)
        return lines

    def __update_render_path(self, node, force_reset=False, is_proxy=False):
        """
        Update the render path and the various feedback knobs based on the current
        context and other node settings.
        
        :param node:        The Shotgun Write node to update the path for
        :param force_reset: Force the path to be reset regardless of any cached
                            values
        :param is_proxy:    If True then update the proxy render path, otherwise
                            just update the normal render path.
        :returns:           The updated render path
        """
        try:
            # get the cached path without evaluating:
            cached_path = (node.knob("tk_cached_proxy_path").toScript() if is_proxy
                                    else node.knob("cached_path").toScript())

            if node in self.__currently_rendering_nodes:
                # when rendering we don't want to re-evaluate the paths as doing
                # so can cause problems!  Specifically, I found that accessing
                # width, height or format on a node can cause the evaluation
                # of the internal Write node file/proxy to not be evaluated!!
                return cached_path
            
            # it seems that querying certain things (e.g. node.width()) will sometimes cause the render 
            # and proxy paths to be re-evaluated causing this function to be called recursively which
            # can break things!  In case that happens we use some flags to track it so that the path
            # only gets updated once.
            if is_proxy:
                if self.__is_updating_proxy_path:
                    return cached_path
                else:
                    self.__is_updating_proxy_path = True
            else:
                if self.__is_updating_render_path:
                    return cached_path
                else:
                    self.__is_updating_render_path = True
    
            # get the current script path:
            script_path = self.__get_current_script_path()
                
            reset_path_button_visible = False
            path_warning = ""
            render_path = None
            cache_entry = None
            try:
                # gather the render settings to use when computing the path:
                render_template, width, height, output_name = self.__gather_render_settings(node, is_proxy)
                
                # experimental settings cache to avoid re-computing the path if nothing has changed...
                cache_item = self.__node_computed_path_settings_cache.get((node, is_proxy), (None, "", ""))
                old_cache_entry, compute_path_error, render_path = cache_item
                cache_entry = {
                    "ctx":self._app.context,
                    "width":width,
                    "height":height,
                    "output":output_name,
                    "script_path":script_path
                }
                
                if (not force_reset) and old_cache_entry and cache_entry == old_cache_entry:
                    # nothing of relevance has changed since the last time the path was changed!
                    # if there was previously an error then raise it so that it gets reported properly:
                    if compute_path_error:
                        raise TkComputePathError(compute_path_error)
                else:
                    # compute the render path:
                    render_path = self.__compute_render_path_from(node, render_template, width, height, output_name)
                    
            except TkComputePathError, e:
                # update cache:
                self.__node_computed_path_settings_cache[(node, is_proxy)] = (cache_entry, str(e), "")
                
                # render path could not be computed for some reason - display warning
                # to the user in the property editor:
                path_warning += "<br>".join(self.__wrap_text(
                        "The render path is currently frozen because Toolkit could not "
                        "determine a valid path!  This was due to the following problem:", 60)) + "<br>"
                path_warning += "<br>"
                path_warning += ("&nbsp;&nbsp;&nbsp;" 
                                + " <br>&nbsp;&nbsp;&nbsp;".join(self.__wrap_text(str(e), 57)) 
                                + " <br>")
                
                if cached_path:
                    # have a previously cached path so we can at least still render:
                    path_warning += "<br>"
                    path_warning += "<br>".join(self.__wrap_text(
                        "You can still render to the frozen path but you won't be able to "
                        "publish this node!", 60))
                
                render_path = cached_path
            else:
                # update cache:
                self.__node_computed_path_settings_cache[(node, is_proxy)] = (cache_entry, "", render_path)
                
                path_is_locked = False
                if not force_reset:
                    # if we force-reset the path then it will never be locked, otherwise we need to test
                    # to see if it is locked.  A path is considered locked if the render path differs
                    # from the cached path ignoring certain dynamic fields (e.g. width, height).
                    path_is_locked = self.__is_render_path_locked(node, render_path, cached_path, is_proxy)
                
                if path_is_locked:
                    # render path was not what we expected!
                    path_warning += "<br>".join(self.__wrap_text(
                        "The path does not match the current Shotgun Work Area.  You can "
                        "still render but you will not be able to publish this node.", 60)) + "<br>"
                    path_warning += "<br>"
                    path_warning += "<br>".join(self.__wrap_text(
                        "The path will be automatically reset next time you version-up, publish "
                        "or click 'Reset Path'.", 60))
                    
                    reset_path_button_visible = True
                    render_path = cached_path
                
                if not path_is_locked or not cached_path:
                    self.__update_knob_value(node, "tk_cached_proxy_path" if is_proxy else "cached_path", render_path)
                    
                # Also update the 'last known script' to be the current script
                # this mechanism is used to determine if the script is being saved
                # as a new file or as the same file in the onScriptSave callback
                last_known_script_knob = node.knob("tk_last_known_script")
                if force_reset or not last_known_script_knob.value():
                    last_known_script_knob.setValue(script_path)
    
            # Note that this method can get called to update the proxy render path when the node 
            # isn't in proxy mode!  Because we only want to update the UI to represent the 'actual'
            # state then we check for that here:  
            if is_proxy == node.proxy():
                
                # update warning displayed to the user:
                if path_warning:
                    path_warning = "<i style='color:orange'><b><br>Warning</b><br>%s</i><br>" % path_warning
                    self.__update_knob_value(node, "path_warning", path_warning)
                    node.knob("path_warning").setVisible(True)
                else:
                    self.__update_knob_value(node, "path_warning", "")
                    node.knob("path_warning").setVisible(False)
                node.knob("reset_path").setVisible(reset_path_button_visible)
        
                # show/hide proxy mode label depending if we're currently 
                # rendering in proxy mode:
                node.knob("tk_render_mode").setVisible(is_proxy)
                
                # update the render warning label if needed:
                render_warning = ""
                if is_proxy:
                    full_render_path = self.__get_render_path(node, False)
                    if full_render_path == render_path:
                        render_warning = ("The full & proxy resolution render paths are currently the same.  "
                                          "Rendering in proxy mode will overwrite any previously rendered "
                                          "full-res frames!")
                if render_warning:
                    self.__update_knob_value(node, "tk_render_warning", 
                                             "<i style='color:orange'><b>Warning</b> <br>%s<i><br>" 
                                             % "<br>".join(self.__wrap_text(render_warning, 60)))
                    node.knob("tk_render_warning").setVisible(True)
                else:
                    self.__update_knob_value(node, "tk_render_warning", "")
                    node.knob("tk_render_warning").setVisible(False)
                
                # update output knobs:
                self.__update_output_knobs(node)
    
                # finally, update preview:
                self.__update_path_preview(node, is_proxy)
    
            return render_path           

        finally:
            # make sure we reset the update flag
            if is_proxy:
                self.__is_updating_proxy_path = False
            else:
                self.__is_updating_render_path = False
        
    def __get_render_path(self, node, is_proxy=False):
        """
        Return the currently cached path for the specified node.  This will calculate the path
        if it's not previously been cached.
        """
        path = ""

        # get the cached path to return:
        if is_proxy:
            path = node.knob("tk_cached_proxy_path").toScript()
        else:
            path = node.knob("cached_path").toScript()
            
        if not path:
            # never been cached so compute instead:                
            try:
                path = self.__compute_render_path(node, is_proxy)
            except TkComputePathError:
                    # ignore
                    pass
            
        return path

    def __get_files_on_disk(self, node, is_proxy=False):
        """
        Called from render publisher & UI (via exists_on_disk)
        Returns the files on disk associated with this node
        """
        file_name = self.__get_render_path(node, is_proxy)
        template = self.__get_render_template(node, is_proxy, fallback_to_render=True)

        if not template.validate(file_name):
            raise Exception("Could not resolve the files on disk for node %s."
                            "The path '%s' is not recognized by Shotgun!" % (node.name(), file_name))

        fields = template.get_fields(file_name)
       
        # make sure we don't look for any eye - %V or SEQ - %04d stuff
        frames = self._app.tank.paths_from_template(template, fields, ["SEQ", "eye"])
        
        return frames

    def __calculate_proxy_dimensions(self, node):
        """
        Calculate the proxy dimensions for the specified node.
        
        Note, there must be an easier way to do this - have emailed support! - also
        this currently doesn't work if there is an upstream reformat node set to
        anything other than a format (e.g. scale, box)!
        """
        if not nuke.exists("root"):
            return
        root = nuke.root()
        
        # calculate scale and offset to apply for proxy    
        scale_x = scale_y = 1.0
        offset_x = offset_y = 0.0
    
        proxy_type = root.knob("proxy_type").value()
        if proxy_type == "scale":
            # simple scale factor:
            scale_x = scale_y = root.knob("proxy_scale").value()
        elif proxy_type == "format":
            # Need to calculate scale and offset required to map the proxy format to the root format
    
            # root format:
            root_format = root.format()
            root_w = root_format.width()
            root_h = root_format.height()
            root_aspect = root_format.pixelAspect()    
    
            # proxy format
            proxy_format = root.knob("proxy_format").value()
            proxy_w  = proxy_format.width()
            proxy_h  = proxy_format.height()
            proxy_aspect = proxy_format.pixelAspect()
        
            # calculate scales and offsets required:
            scale_x = float(proxy_w)/float(root_w)
            scale_y = scale_x * (proxy_aspect/root_aspect)
    
            offset_x = 0.0 # this always seems to be 0.0...
            offset_y = (((proxy_h/scale_y) - root_h) * scale_y)/2.0
        else:
            # unexpected type!
            pass
    
        # calculate the scaled format for the node:
        scaled_format = node.format().scaled(scale_x,scale_y,offset_x,offset_y)
                
        #print ("sx:", scale_x, "sy:", scale_y, "tx:", offset_x, "ty:", offset_y, 
        #        "w:", scaled_format.width(), "h:", scaled_format.height())
        return (scaled_format.width(), scaled_format.height())
        

    def __gather_render_settings(self, node, is_proxy=False):
        """
        Gather the render template, width, height and output name required
        to compute the render path for the specified node.
        
        :param node:         The current Shotgun Write node
        :param is_proxy:     If True then compute the proxy path, otherwise compute the standard render path
        :returns:            Tuple containing (render template, width, height, output name)
        """
        render_template = self.__get_render_template(node, is_proxy)
        width = height = 0
        output_name = ""
        
        if is_proxy:
            if not render_template:
                # we don't have a proxy template so fall back to render template.
                # there will be a warning in the UI for this
                #
                # Note: to retain backwards compatibility, if no proxy template has
                # been specified then the full-res dimensions will be used instead
                # of the proxy dimensions.
                return self.__gather_render_settings(node, False)
            
            # width & height are set to the proxy dimensions:
            width, height = self.__calculate_proxy_dimensions(node)
        else:
            # width & height are set to the node's dimensions:
            width, height = node.width(), node.height()
        
        if render_template:
            # check for 'channel' for backwards compatibility
            if "output" in render_template.keys or "channel" in render_template.keys:
                output_name = node.knob(TankWriteNodeHandler.OUTPUT_KNOB_NAME).value()
            
        return (render_template, width, height, output_name)


    def __compute_render_path(self, node, is_proxy=False):
        """
        Computes the render path for a node.

        :param node:         The current Shotgun Write node
        :param is_proxy:     If True then compute the proxy path, otherwise compute the standard render path
        :returns:            The computed render path        
        """
        
        # gather the render settings to use:
        render_template, width, height, output_name = self.__gather_render_settings(node, is_proxy)

        # compute the render path:
        return self.__compute_render_path_from(node, render_template, width, height, output_name)

    def __compute_render_path_from(self, node, render_template, width, height, output_name):
        """
        Computes the render path for a node using the specified settings

        :param node:               The current Shotgun Write node
        :param render_template:    The render template to use to construct the render path
        :param width:              The width of the rendered images
        :param height:             The height of the rendered images
        :param output_name:        The toolkit output name specified by the user for this node
        :returns:                  The computed render path        
        """

        # make sure we have a valid template:
        if not render_template:
            raise TkComputePathError("Unable to determine the render template to use!")
        
        # get the current script path:
        curr_filename = self.__get_current_script_path()

        # create fields dict with all the metadata
        #
        
        # extract the work fields from the script path using the work_file template:
        fields = {}
        if curr_filename and self._script_template and self._script_template.validate(curr_filename):
            fields = self._script_template.get_fields(curr_filename)
        if not fields:
            raise TkComputePathError("The current script is not a Shotgun Work File!")

        # Force use of %d format for nuke renders:
        fields["SEQ"] = "FORMAT: %d"
        
        # use %V - full view printout as default for the eye field
        fields["eye"] = "%V"

        # add in width & height:
        fields["width"] = width
        fields["height"] = height

        # add in date values for YYYY, MM, DD
        today = datetime.date.today()
        fields["YYYY"] = today.year
        fields["MM"] = today.month
        fields["DD"] = today.day

        # validate the output name - be backwards compatible with 'channel' as well
        for key_name in ["output", "channel"]:
            if key_name in fields:
                del(fields[key_name])
            
            if key_name in render_template.keys:
                if not output_name:
                    if not render_template.is_optional(key_name):
                        raise TkComputePathError("A valid output name is required by this profile for the '%s' field!"
                                                 % key_name)
                else:
                    if not render_template.keys[key_name].validate(output_name):                
                        raise TkComputePathError("The output name '%s' contains illegal characters!" % output_name)
                    fields[key_name] = output_name            
         
        # update with additional fields from the context:       
        fields.update(self._app.context.as_template_fields(render_template))

        # generate the render path:
        path = ""
        try:
            path = render_template.apply_fields(fields)
        except TankError, e:
            raise TkComputePathError(str(e))
        
        # make slahes uniform:
        path = path.replace(os.path.sep, "/")

        return path        

    def __is_render_path_locked(self, node, render_path, cached_path, is_proxy=False):
        """
        Return True if the render path is currently locked because something unexpected
        has changed.  When the render path is locked, the cached version will always be
        used until it has been reset by an intentional user change/edit.
        
        The path is locked if a new path generated with the previous template fields
        would be different to the cached path ignoring the width & height fields. 
        """
        # get the render template:
        render_template = self.__get_render_template(node, is_proxy, fallback_to_render=True)
        if not render_template:
            return True        
        
        path_is_locked = False
        if cached_path:
            # Need to determine if something unexpected has changed in the file path that 
            # we care about. To do this, we need to:
            # - Extract previous fields from cached path - if this fails then it tells us 
            #   that a static part of the template has changed
            # - Compare previous fields with new fields - this will tell us if a field we 
            #   care about has changed (we can ignore width, height differences).
            prev_fields = {}
            try:
                prev_fields = render_template.get_fields(cached_path)
            except TankError:
                # failed to extract or apply fields so something changed!
                path_is_locked = True
            else:
                # get the new fields from the render path and compare:
                new_fields = render_template.get_fields(render_path)
                
                path_is_locked = (len(new_fields) != len(prev_fields))
                if not path_is_locked:
                    for name, value in new_fields.iteritems():
                        if name not in prev_fields:
                            path_is_locked = True
                            break
                        
                        if name in ["width", "height", "YYYY", "MM", "DD"]:
                            # ignore these as they are free to change!
                            continue
                        elif prev_fields[name] != value:
                            path_is_locked = True
                            break
                        
        return path_is_locked     
                
    def __setup_new_node(self, node):
        """
        Setup a node when it's created (either directly or as a result of loading a script).  This
        allows us to dynamically populate the profile list.
        
        :param node:    The Shotgun Write Node to set up
        """
        # check that this node is actually a Gizmo.  It might not be if 
        # it was created/loaded when the Gizmo wasn't available!
        if not isinstance(node, nuke.Gizmo):
            return
        
        if self.__is_node_fully_constructed(node):
            # node has already been constructed for this session!
            return
        
        self._app.log_debug("Setting up new node...")
        
        # populate the profiles list as this isn't stored with the file and is
        # dynamic based on the user's configuration
        profile_names = list(self._profile_names)
        current_profile_name = self.get_node_profile_name(node)
        if current_profile_name and current_profile_name not in self._profiles:
            # profile no longer exists but we need to handle this so add it
            # to the list:
            current_profile_name = "%s [Not Found]" % current_profile_name
            profile_names.insert(0, current_profile_name)
            
        list_profiles = node.knob("tk_profile_list").values()
        if list_profiles != profile_names:
            node.knob("tk_profile_list").setValues(profile_names)
        
        reset_all_profile_settings = False
        if not current_profile_name:
            # default to first profile:
            current_profile_name = node.knob("tk_profile_list").value()
            # and as this node has never had a profile set, lets make
            # sure we reset all settings 
            reset_all_profile_settings = True 
        
        # ensure that the correct entry is selected from the list:
        self.__update_knob_value(node, "tk_profile_list", current_profile_name)
        # and make sure the node is up-to-date with the profile:
        self.__set_profile(node, current_profile_name, reset_all_settings=reset_all_profile_settings)

        # ensure that the disable value properly propogates to the internal write node:
        write_node = node.node(TankWriteNodeHandler.WRITE_NODE_NAME)
        write_node["disable"].setValue(node["disable"].value())

        # Ensure that the output name matches the node name if
        # that option is enabled on the node. This is primarily
        # going to handle the situation where a node with "use name as
        # output name" enabled is copied and pasted. When it is
        # pasted the node will get a new name to avoid a collision
        # and we need to make sure we update the output name to
        # match that new name.
        if node.knob(TankWriteNodeHandler.USE_NAME_AS_OUTPUT_KNOB_NAME).value():
            # force output name to be the node name:
            new_output_name = node.knob("name").value()
            self.__set_output(node, new_output_name)
        
        # now that the node is constructed, we can process knob changes
        # correctly.
        node.knob("tk_is_fully_constructed").setValue(True)
        node.knob("tk_is_fully_constructed").setEnabled(False)
    
    def __is_node_fully_constructed(self, node):
        """
        The tk_is_fully_constructed knob is set to True after the onCreate callback has completed.  This
        mechanism allows the code to ignore other callbacks that may fail because things aren't set
        up correctly (e.g. knobChanged calls for default values when loading a script).
        """
        if not node.knob("tk_is_fully_constructed"):
            return False
        
        return node.knob("tk_is_fully_constructed").value()
    
    def __on_knob_changed(self):
        """
        Callback that gets called whenever the value for a knob on a Shotgun Write
        node is set.
        
        Note, this gets called numerous times when a script is loaded as well as when
        a knob is changed via the user/script
        """
        node = nuke.thisNode()
        knob = nuke.thisKnob()
        grp = nuke.thisGroup()
        
        if not self.__is_node_fully_constructed(node):
            # knobChanged will be called during script load for all knobs with non-default 
            # values.  We want to ignore these implicit changes so we make use of a knob to
            # keep track of the node creation.  If the node isn't fully created we ignore
            # all knob changes
            #print "Ignoring change to %s.%s value = %s" % (node.name(), knob.name(), knob.value())
            return
        
        if knob.name() == "tk_profile_list":
            # change the profile for the specified node:
            new_profile_name = knob.value()
            self.__set_profile(node, new_profile_name, reset_all_settings=True)
            
        elif knob.name() == TankWriteNodeHandler.OUTPUT_KNOB_NAME:
            # internal cached output has been changed!
            new_output_name = knob.value()
            if node.knob(TankWriteNodeHandler.USE_NAME_AS_OUTPUT_KNOB_NAME).value():
                # force output name to be the node name:
                new_output_name = node.knob("name").value()
            self.__set_output(node, new_output_name)
            
        elif knob.name() == "name":
            # node name has changed:
            if node.knob(TankWriteNodeHandler.USE_NAME_AS_OUTPUT_KNOB_NAME).value():
                # set the output to the node name:
                self.__set_output(node, knob.value())
                
        elif knob.name() == TankWriteNodeHandler.USE_NAME_AS_OUTPUT_KNOB_NAME:
            # checkbox controlling if the name should be used as the output has been toggled
            name_as_output = knob.value()
            node.knob(TankWriteNodeHandler.OUTPUT_KNOB_NAME).setEnabled(not name_as_output)
            if name_as_output:
                # update output to reflect the node name:
                self.__set_output(node, node.knob("name").value())
                
        else:
            # Propogate changes to certain knobs from the gizmo/group to the
            # encapsulated Write node.
            #
            # The normal mechanism of linking these knobs can't be used because the
            # knob already exists as part of the base node (it's not added by the gizmo)
            knobs_to_propogate = ["disable"]
            
            # check if the value for this knob should be propogated:
            knob_name = knob.name()
            if knob_name in knobs_to_propogate:
                # find the enclosed write node:
                write_node = grp.node(TankWriteNodeHandler.WRITE_NODE_NAME)
                if not write_node:
                    return
            
                # propogate the value:
                self._app.log_debug("Propogating value for '%s.%s' to '%s.%s.%s'" 
                                    % (grp.name(), knob_name, grp.name(), write_node.name(), knob_name))
                
                write_node.knob(knob_name).setValue(nuke.thisKnob().value())

    def __get_current_script_path(self):
        """
        Get the current script path (if the current script has been saved).  This will
        use the nuke.scriptName() call if available (Nuke 8+ ?) otherwise it will fall
        back to the slightly less safe nuke.root().name() - this will result in an
        internal error (not a catchable exception) if the root object doesn't yet exist
        (e.g. whilst the file is being loaded).
        
        :returns:   The current Nuke script path or None if the script hasn't been
                    saved yet.  The path will have os-correct slashes
        """
        script_path = None
        if hasattr(nuke, "scriptName"):
            # scriptName method is new for Nuke 8
            try:
                script_path = nuke.scriptName()
            except:
                # script has never been saved!
                script_path = None
        else:
            # check nuke.root - note that this isn't safe to do if
            # the root node hasn't been created yet!
            if nuke.exists("root"):
                script_path = nuke.root().name()
                if script_path == "Root":
                    script_path = None
            
        if script_path:
            # convert to os-style slashes:
            script_path = script_path.replace("/", os.path.sep)
            
        return script_path
                

    def __on_script_save(self):
        """
        Called when the script is saved.
        
        Iterates over the Shotgun write nodes in the scene.  If the script is being saved as
        a new file then it resets all render paths before saving
        """
        save_file_path = self.__get_current_script_path()
        if not save_file_path:
            # script has never been saved as anything!
            return
        
        for n in self.get_nodes():
            # check to see if the script is being saved to a new file or the same file:
            knob = n.knob("tk_last_known_script")
            if not knob:
                continue
             
            last_known_path = knob.value()
            if last_known_path:
                # correct slashes for compare:
                last_known_path = last_known_path.replace("/", os.path.sep)
                
            if last_known_path != save_file_path:
                # we're saving to a new file so reset the render path:
                try:
                    self.reset_render_path(n)
                except:
                    # don't want any exceptions to stop the save!
                    pass

            # For each of our nodes, we need to keep a record of any non-default
            # knob values on the encapsulated write node. We will need this when
            # this file is re-opened, as the dynamically-linked, "promoted" write
            # knobs do not save to the .nk file properly, and so their values are
            # lost on load. We sanitize and serialize the .nk script data that the
            # writeKnobs() method gives us, and then store that in a hidden knob
            # tk_write_node_settings for use when repopulating the file_type
            # settings on load.
            write_node = n.node(TankWriteNodeHandler.WRITE_NODE_NAME)
            nk_data = write_node.writeKnobs(
                nuke.WRITE_NON_DEFAULT_ONLY | nuke.TO_SCRIPT | nuke.TO_VALUE
            )
            knob_changes = pickle.dumps(nk_data)
            self.__update_knob_value(
                n,
                "tk_write_node_settings",
                unicode(base64.b64encode(knob_changes)),
            )
                
    def __on_user_create(self):
        """
        Called when the user creates a Shotgun Write node.  Not called when loading
        or pasting a script.
        """
        node = nuke.thisNode()
        
        # check that this node is actually a Gizmo.  It might not be if 
        # it was created/loaded when the Gizmo wasn't available!
        if not isinstance(node, nuke.Gizmo):
            # it's not so we can't do anything!
            return
        
        # setup the new node:
        self.__setup_new_node(node)
        
        # populate the initial output name based on the render template:
        render_template = self.get_render_template(node)
        self.__populate_initial_output_name(render_template, node)<|MERGE_RESOLUTION|>--- conflicted
+++ resolved
@@ -981,7 +981,7 @@
         except Exception, e:
             self._app.log_warning("Failed to extract cached file settings from node '%s' - %s" 
                               % node.name(), e)
-
+        
         # update the node:
         self.__populate_format_settings(node, file_type, file_settings, False, promoted_knobs)        
         
@@ -1017,7 +1017,7 @@
 
         # keep track of the old profile name:
         old_profile_name = node.knob("profile_name").value()
-
+        
         # pull settings from profile:
         render_template = self._app.get_template_by_name(profile["render_template"])
         publish_template = self._app.get_template_by_name(profile["publish_template"])
@@ -1062,7 +1062,7 @@
         # update the output tank channel
         self.__update_knob_value(node, TankWriteNodeHandler.OUTPUT_KNOB_NAME, output_name)
         self.__update_knob_value(node, TankWriteNodeHandler.USE_NAME_AS_OUTPUT_KNOB_NAME, use_node_name)
-
+        
         # set the format
         self.__populate_format_settings(
             node,
@@ -1071,7 +1071,7 @@
             reset_all_settings,
             promote_write_knobs,
         )
-
+        
         # cache the type and settings on the root node so that 
         # they get serialized with the script:
         self.__update_knob_value(node, "tk_file_type", file_type)
@@ -1185,11 +1185,7 @@
         # get the embedded write node
         write_node = node.node(TankWriteNodeHandler.WRITE_NODE_NAME)
         promoted_write_knobs = promoted_write_knobs or []
-<<<<<<< HEAD
-
-=======
-        
->>>>>>> dc5f4c40
+        
         # set the file_type
         write_node.knob("file_type").setValue(file_type)
         
@@ -1199,35 +1195,6 @@
                                 "format '%s'! Reverting to auto-detect mode instead." % file_type)
             write_node.knob("file_type").setValue("  ")
             return
-<<<<<<< HEAD
-
-        # If we're not resetting everything, then we need to try and
-        # make sure that the settings that the user made to the internal
-        # write knobs are retained. The reason for this is that promoted
-        # write knobs are handled by pre-defined link knobs, which are
-        # left unlinked in the gizmo itself. This means that their values
-        # are not properly written to the .nk file on save, and will
-        # revert to default settings on load. On save of the .nk file, we
-        # store a sanitized and serialized chunk of .nk script representing
-        # all non-default knob values in a hidden knob "tk_write_node_settings".
-        # Right here, we are deserializing that data and reapplying it to
-        # the internal write node. After this is done, we continue with
-        # the normal format settings logic, which will handle setting
-        # any non-promoted knobs to their preset values.
-        if not reset_all_settings:
-            tcl_settings = node.knob("tk_write_node_settings").value()
-            if tcl_settings:
-                knob_settings = pickle.loads(str(base64.b64decode(tcl_settings)))
-                # We need to remove the "file" and "proxy" settings that are always
-                # going to be baked into these knob settings. If we don't, the baked-out
-                # paths will replace the expressions that we have hooked up for those
-                # knobs.
-                for setting in re.split(r"\n", knob_settings):
-                    if not setting.startswith("file ") and not setting.startswith("proxy "):
-                        write_node.readKnobs(setting)
-                self.reset_render_path(node)
-=======
->>>>>>> dc5f4c40
 
         # get a list of the settings we shouldn't update:
         knobs_to_skip = []
@@ -1260,50 +1227,6 @@
                 self._app.log_error("Could not set %s file format setting %s to '%s'. Instead the value was set to '%s'" 
                                     % (file_type, setting_name, setting_value, knob.value()))
 
-<<<<<<< HEAD
-        # Hide the promoted knobs that might exist from the previously
-        # active profile.
-        for promoted_knob in self._promoted_knobs.get(node, []):
-            promoted_knob.setFlag(nuke.INVISIBLE)
-
-        self._promoted_knobs[node] = []
-
-        # We'll use link knobs to tie our top-level knob to the write node's
-        # knob that we want to promote.
-        for i, knob_name in enumerate(promoted_write_knobs):
-            target_knob = write_node.knob(knob_name)
-            if not target_knob:
-                self._app.log_warning("Knob %s does not exist and will not be promoted." % knob_name)
-                continue
-
-            link_name = "_promoted_" + str(i)
-
-            # We have 20 link knobs stashed away to use.  If we overflow that
-            # then we will simply create a new link knob and deal with the
-            # fact that it will end up in a "User" tab in the UI. The reason
-            # that we store a gaggle of link knobs on the gizmo is that it's
-            # the only way to present the promoted knobs in the write node's
-            # primary tab.  Adding knobs after the node exists results in them
-            # being shoved into a "User" tab all by themselves, which is lame.
-            if i > 19:
-                link_knob = nuke.Link_Knob(link_name)
-            else:
-                # We have to pull the link knobs from the knobs dict rather than
-                # by name, otherwise we'll get the link target and not the link
-                # itself if this is a link that was previously used.
-                link_knob = node.knobs()[link_name]
-
-            link_knob.setLink(target_knob.fullyQualifiedName())
-            label = target_knob.label() or knob_name
-            link_knob.setLabel(label)
-            link_knob.clearFlag(nuke.INVISIBLE)
-            self._promoted_knobs[node].append(link_knob)
-
-        # Adding knobs might have caused us to jump tabs, so we will set
-        # back to the first tab.
-        if len(promoted_write_knobs) > 19:
-            node.setTab(0)
-=======
         # If we're not resetting everything, then we need to try and
         # make sure that the settings that the user made to the internal
         # write knobs are retained. The reason for this is that promoted
@@ -1324,7 +1247,6 @@
                 # promoted write node knobs. This will allow us to make sure
                 # that those knobs are set to the correct value, regardless
                 # of what the profile settings above have done.
-                filtered_settings = []
 
                 # Example data after splitting:
                 #
@@ -1345,14 +1267,52 @@
                             self._app.log_debug(
                                 "Found promoted write node knob setting: %s" % setting
                             )
-                            filtered_settings.append(setting)
-
-                self._app.log_debug(
-                    "Promoted write node knob settings to be applied: %s" % filtered_settings
-                )
-                write_node.readKnobs(r"\n".join(filtered_settings))
+
+                            write_node.readKnobs(setting)
                 self.reset_render_path(node)
->>>>>>> dc5f4c40
+
+        # Hide the promoted knobs that might exist from the previously
+        # active profile.
+        for promoted_knob in self._promoted_knobs.get(node, []):
+            promoted_knob.setFlag(nuke.INVISIBLE)
+
+        self._promoted_knobs[node] = []
+
+        # We'll use link knobs to tie our top-level knob to the write node's
+        # knob that we want to promote.
+        for i, knob_name in enumerate(promoted_write_knobs):
+            target_knob = write_node.knob(knob_name)
+            if not target_knob:
+                self._app.log_warning("Knob %s does not exist and will not be promoted." % knob_name)
+                continue
+
+            link_name = "_promoted_" + str(i)
+
+            # We have 20 link knobs stashed away to use.  If we overflow that
+            # then we will simply create a new link knob and deal with the
+            # fact that it will end up in a "User" tab in the UI. The reason
+            # that we store a gaggle of link knobs on the gizmo is that it's
+            # the only way to present the promoted knobs in the write node's
+            # primary tab.  Adding knobs after the node exists results in them
+            # being shoved into a "User" tab all by themselves, which is lame.
+            if i > 19:
+                link_knob = nuke.Link_Knob(link_name)
+            else:
+                # We have to pull the link knobs from the knobs dict rather than
+                # by name, otherwise we'll get the link target and not the link
+                # itself if this is a link that was previously used.
+                link_knob = node.knobs()[link_name]
+
+            link_knob.setLink(target_knob.fullyQualifiedName())
+            label = target_knob.label() or knob_name
+            link_knob.setLabel(label)
+            link_knob.clearFlag(nuke.INVISIBLE)
+            self._promoted_knobs[node].append(link_knob)
+
+        # Adding knobs might have caused us to jump tabs, so we will set
+        # back to the first tab.
+        if len(promoted_write_knobs) > 19:
+            node.setTab(0)
 
     def __set_output(self, node, output_name):
         """
@@ -1880,7 +1840,7 @@
         self.__update_knob_value(node, "tk_profile_list", current_profile_name)
         # and make sure the node is up-to-date with the profile:
         self.__set_profile(node, current_profile_name, reset_all_settings=reset_all_profile_settings)
-
+        
         # ensure that the disable value properly propogates to the internal write node:
         write_node = node.node(TankWriteNodeHandler.WRITE_NODE_NAME)
         write_node["disable"].setValue(node["disable"].value())
@@ -2084,4 +2044,13 @@
         
         # populate the initial output name based on the render template:
         render_template = self.get_render_template(node)
-        self.__populate_initial_output_name(render_template, node)+        self.__populate_initial_output_name(render_template, node)
+
+
+
+
+
+
+
+        
+        