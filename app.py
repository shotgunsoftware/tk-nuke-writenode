# Copyright (c) 2013 Shotgun Software Inc.
# 
# CONFIDENTIAL AND PROPRIETARY
# 
# This work is provided "AS IS" and subject to the Shotgun Pipeline Toolkit 
# Source Code License included in this distribution package. See LICENSE.
# By accessing, using, copying or modifying this work you indicate your 
# agreement to the Shotgun Pipeline Toolkit Source Code License. All rights 
# not expressly granted therein are reserved by Shotgun Software Inc.

"""
Tank Write Node for Nuke

"""

import os
import nuke
import tank
from tank import TankError

class NukeWriteNode(tank.platform.Application):

    def init_app(self):
        """
        Called as the application is being initialized
        """
        # import module and create handler
        tk_nuke_writenode = self.import_module("tk_nuke_writenode")
        self.__write_node_handler = tk_nuke_writenode.TankWriteNodeHandler(self)

        # patch handler onto nuke module for access in WriteNode knobs
        nuke._shotgun_write_node_handler = self.__write_node_handler
        # and for backwards compatibility!
        nuke._tank_write_node_handler = self.__write_node_handler

        # add WriteNodes to nuke menu
        self.__add_write_node_commands()

        # add callbacks:
        self.__write_node_handler.add_callbacks()

    @property
    def context_change_allowed(self):
        """
        Specifies that context changes are allowed.
        """
        return True

    def destroy_app(self):
        """
        Called when the app is unloaded/destroyed
        """
        self.log_debug("Destroying tk-nuke-writenode app")
        
        # remove any callbacks that were registered by the handler:
        self.__write_node_handler.remove_callbacks()
        
        # clean up the nuke module:
        if hasattr(nuke, "_shotgun_write_node_handler"):
            del nuke._shotgun_write_node_handler
        if hasattr(nuke, "_tank_write_node_handler"):
            del nuke._tank_write_node_handler

    def post_context_change(self, old_context, new_context):
        """
        Handles refreshing the render paths of all Shotgun write nodes
        after a context change has been completed.

        :param old_context: The sgtk.context.Context being switched from.
        :param new_context: The sgtk.context.Context being switched to.
        """

        self.__write_node_handler.populate_profiles_from_settings()
        self.__write_node_handler.populate_script_template()
        self.__add_write_node_commands(new_context)

        # now the writenode handler settings have been updated we can update the paths of all existing SG writenodes
        for node in self.get_write_nodes():
            # Although there are nuke callbacks to handle setting up the new node; on automatic context change
            # these are triggered before the engine changes context, so we must manually call it here.
            # this will force the path to reset and the profiles to be rebuilt.
            self.__write_node_handler.setup_new_node(node)
        
    def process_placeholder_nodes(self):
        """
        Convert any placeholder nodes to TK Write Nodes
        """
        self.__write_node_handler.process_placeholder_nodes()

    # interface for other apps to query write node info:
    #
    
    # access general information:
    def get_write_nodes(self):
        """
        Return list of all write nodes
        """
        return self.__write_node_handler.get_nodes()
    
    def get_node_name(self, node):
        """
        Return the name for the specified node
        """
        return self.__write_node_handler.get_node_name(node)

    def get_node_profile_name(self, node):
        """
        Return the name of the profile the specified node
        is using
        """
        return self.__write_node_handler.get_node_profile_name(node)
    
    def get_node_tank_type(self, node):
        """
        Return the tank type for the specified node
        
        Note: Legacy version with old 'Tank Type' name - use
        get_node_published_file_type instead!
        """
        return self.__write_node_handler.get_node_tank_type(node)

    def get_node_published_file_type(self, node):
        """
        Return the published file type for the specified node
        """
        return self.__write_node_handler.get_node_tank_type(node)
    
    def is_node_render_path_locked(self, node):
        """
        Determine if the render path for the specified node
        is locked.  The path will become locked if the cached
        version of the path no longer matches the computed
        path (using the appropriate render template).  This
        can happen if the file is moved on disk or if the template
        is changed.
        """
        return self.__write_node_handler.render_path_is_locked(node)    
    
    # access full-res render information:
    def get_node_render_path(self, node):
        """
        Return the render path for the specified node
        """
        return self.__write_node_handler.compute_render_path(node)    
    
    def get_node_render_files(self, node):
        """
        Return the list of rendered files for the node
        """
        return self.__write_node_handler.get_files_on_disk(node)
    
    def get_node_render_template(self, node):
        """
        Return the render template for the specified node
        """
        write_type = self.__write_node_handler.get_node_write_type_name(node)        

        return self.__write_node_handler.get_render_template(node, write_type)
    
    def get_node_publish_template(self, node):
        """
        Return the publish template for the specified node
        """
        return self.__write_node_handler.get_publish_template(node)
    
    # access proxy-res render information:
    def get_node_proxy_render_path(self, node):
        """
        Return the render path for the specified node
        """
        return self.__write_node_handler.compute_proxy_path(node)    
    
    def get_node_proxy_render_files(self, node):
        """
        Return the list of rendered files for the node
        """
        return self.__write_node_handler.get_proxy_files_on_disk(node)
    
    def get_node_proxy_render_template(self, node):
        """
        Return the render template for the specified node
        """
        return self.__write_node_handler.get_proxy_render_template(node)
    
    def get_node_proxy_publish_template(self, node):
        """
        Return the publish template for the specified node
        """
        return self.__write_node_handler.get_proxy_publish_template(node)    
    
    # useful utility functions:
    def generate_node_thumbnail(self, node):
        """
        Generate a thumnail for the specified node
        """
        return self.__write_node_handler.generate_thumbnail(node)
    
    def reset_node_render_path(self, node):
        """
        Reset the render path of the specified node.  This
        will force the render path to be updated based on
        the current script path and configuration.
        
        Note, this should really never be needed now that the
        path is reset automatically when the user changes something.
        """
        self.__write_node_handler.reset_render_path(node)

<<<<<<< HEAD
    def convert_to_write_nodes(self, selected_node=None):
=======
    def convert_to_write_nodes(self, show_warning=False):
>>>>>>> b28ab4d1
        """
        Convert all Shotgun write nodes found in the current Script to regular
        Nuke Write nodes.  Additional toolkit information will be stored on 
        additional user knobs named 'tk_*'

        :param show_warning: Optional bool that sets whether a warning box should be displayed to the user;
         defaults to False.
        :param create_folders: Optional bool that sets whether the operation will create the required output folders;
         defaults to False
        """
<<<<<<< HEAD
        self.__write_node_handler.convert_sg_to_nuke_write_nodes(selected_node=None)
=======
>>>>>>> b28ab4d1

        # By default we want to convert the write nodes, unless the warning is shown and the user chooses to abort.
        continue_with_convert = True

        if show_warning:
            # defer importing the QT module so the app doesn't require QT unless running this method with the warning.
            from sgtk.platform.qt import QtGui
            res = QtGui.QMessageBox.question(None,
                                             "Convert All SG Write Nodes?",
                                             "This will convert all Shotgun write nodes to standard write nodes."
                                             "\nOK to proceed?",
                                             QtGui.QMessageBox.Yes | QtGui.QMessageBox.No)

            if res != QtGui.QMessageBox.Yes:
                # User chose to abort the operation, we should not convert the write nodes
                continue_with_convert = False

        if continue_with_convert:
            self.__write_node_handler.convert_sg_to_nuke_write_nodes()

    def convert_from_write_nodes(self, show_warning=False):
        """
        Convert all regular Nuke Write nodes that have previously been converted
        from Shotgun Write nodes, back into Shotgun Write nodes.

        :param show_warning: Optional bool that sets whether a warning box should be displayed to the user;
         defaults to False.
        """

        # By default we want to convert the write nodes, unless the warning is shown and the user chooses to abort.
        continue_with_convert = True

        if show_warning:
            # defer importing the QT module so the app doesn't require QT unless running this method with the warning.
            from sgtk.platform.qt import QtGui
            res = QtGui.QMessageBox.question(None,
                                             "Convert All Write Nodes?",
                                             "This will convert any Shotgun Write Nodes that have been converted "
                                             "into standard write nodes back to their original form."
                                             "\nOK to proceed?",
                                             QtGui.QMessageBox.Yes | QtGui.QMessageBox.No)


            if res != QtGui.QMessageBox.Yes:
                # User chose to abort the operation, we should not convert the write nodes
                continue_with_convert = False

        if continue_with_convert:
            self.__write_node_handler.convert_nuke_to_sg_write_nodes()

    def create_new_write_node(self, profile_name):
        """
        Creates a Shotgun write node using the provided profile_name.  
        """
        self.__write_node_handler.create_new_node(profile_name)

    # Private methods
    def __add_write_node_commands(self, context=None):
        """
        Creates write node menu entries for all write node configurations
        and the convert to and from Shotgun write node actions if configured to do so.
        """
        context = context or self.context
        write_type = "Version"
        profile_list = []
        write_node_icon = os.path.join(self.disk_location, "resources", "tk2_write.png")
        profile_set = set(self.__write_node_handler.profile_names)
        # Remove fileset types nt associated with Project
        if not self.__write_node_handler.proj_info['sg_delivery_fileset']:
            nuke.tprint("No fileset specified. Loading defaults...")
            profile_list = self.__write_node_handler.profile_names
        else:
            if any(self.__write_node_handler.proj_info['sg_delivery_fileset']['name'] in s.lower() for s in self.__write_node_handler.profile_names):
                if context.step['name'] != 'Roto':
                    match_set = {"Jpeg", self.__write_node_handler.proj_info['sg_delivery_fileset']['name'].title()}
                else:
                    nuke.tprint("Context is " + context.step['name'] + ".")
                    match_set = {"Jpeg", "Exr"}

                profile_list = list(match_set.intersection(profile_set))
            else:
                nuke.tprint("Profile name not in list!")
                profile_list = self.__write_node_handler.profile_names
        
            nuke.tprint("- Project fileset(s): " + str(profile_list))

        for profile_name in profile_list:
            # add to toolbar menu
            cb_fn = lambda pn=profile_name,wt=write_type: self.__write_node_handler.create_new_node(pn,wt)
            self.engine.register_command(
                "%s" % profile_name,
                cb_fn, 
                dict(
                    type="node",
                    icon=write_node_icon,
                    context=context,
                )
<<<<<<< HEAD
            )
=======
            )

        # Show the convert actions in the Menu if configured to do so
        if self.get_setting("show_convert_actions"):

            # We only want to show the convert methods if there are no promoted knobs,
            # as these aren't supported when converting back
            # todo: We should check the settings and then scan the scene to see if any SG write nodes use promoted knobs
            write_nodes = self.get_setting("write_nodes")
            promoted_knob_write_nodes = next((a_node for a_node in write_nodes if a_node['promote_write_knobs']), None)

            if not promoted_knob_write_nodes:
                # no presets use promoted knobs so we are OK to register the menus.

                convert_to_write_nodes_action = lambda :self.convert_to_write_nodes(show_warning=True)
                convert_from_write_nodes_action = lambda: self.convert_from_write_nodes(show_warning=True)

                self.engine.register_command(
                    "Convert SG Write Nodes to Write Nodes...",
                    convert_to_write_nodes_action,
                    {
                        "type": "context_menu",
                        "icon": os.path.join(self.disk_location, "icon_256.png"),
                    }
                )
                self.engine.register_command(
                    "Convert Write Nodes back to SG format...",
                    convert_from_write_nodes_action,
                    {
                        "type": "context_menu",
                        "icon": os.path.join(self.disk_location, "icon_256.png"),
                    }
                )
            else:
                self.log_debug("Convert menu options were disabled as "
                               "promoted knobs were detected in the app settings.")
>>>>>>> b28ab4d1
<|MERGE_RESOLUTION|>--- conflicted
+++ resolved
@@ -206,11 +206,8 @@
         """
         self.__write_node_handler.reset_render_path(node)
 
-<<<<<<< HEAD
-    def convert_to_write_nodes(self, selected_node=None):
-=======
-    def convert_to_write_nodes(self, show_warning=False):
->>>>>>> b28ab4d1
+    def convert_to_write_nodes(self, selected_node=None, show_warning=False):
+
         """
         Convert all Shotgun write nodes found in the current Script to regular
         Nuke Write nodes.  Additional toolkit information will be stored on 
@@ -221,10 +218,7 @@
         :param create_folders: Optional bool that sets whether the operation will create the required output folders;
          defaults to False
         """
-<<<<<<< HEAD
         self.__write_node_handler.convert_sg_to_nuke_write_nodes(selected_node=None)
-=======
->>>>>>> b28ab4d1
 
         # By default we want to convert the write nodes, unless the warning is shown and the user chooses to abort.
         continue_with_convert = True
@@ -322,9 +316,6 @@
                     icon=write_node_icon,
                     context=context,
                 )
-<<<<<<< HEAD
-            )
-=======
             )
 
         # Show the convert actions in the Menu if configured to do so
@@ -360,5 +351,4 @@
                 )
             else:
                 self.log_debug("Convert menu options were disabled as "
-                               "promoted knobs were detected in the app settings.")
->>>>>>> b28ab4d1
+                               "promoted knobs were detected in the app settings.")